# -*- coding: utf-8 -*-

# Import Python Libs
from __future__ import absolute_import
import json
import time
from distutils.version import StrictVersion  # pylint: disable=import-error,no-name-in-module

# Import Salt Libs
from salt.netapi.rest_tornado import saltnado
from unit.netapi.rest_tornado.test_handlers import SaltnadoTestCase

# Import Salt Testing Libs
from salttesting import skipIf
from salttesting.helpers import ensure_in_syspath

ensure_in_syspath('../../../')

import salt.ext.six as six

try:
    import zmq
    from zmq.eventloop.ioloop import ZMQIOLoop
    HAS_ZMQ_IOLOOP = True
except ImportError:
    HAS_ZMQ_IOLOOP = False


@skipIf(HAS_ZMQ_IOLOOP is False, 'PyZMQ version must be >= 14.0.1 to run these tests.')
@skipIf(StrictVersion(zmq.__version__) < StrictVersion('14.0.1'), 'PyZMQ must be >= 14.0.1 to run these tests.')
class TestSaltAPIHandler(SaltnadoTestCase):
    def get_app(self):
        urls = [('/', saltnado.SaltAPIHandler)]

        application = self.build_tornado_app(urls)

        application.event_listener = saltnado.EventListener({}, self.opts)
        return application

    def test_root(self):
        '''
        Test the root path which returns the list of clients we support
        '''
        response = self.fetch('/',
                              connect_timeout=30,
                              request_timeout=30,
                )
        self.assertEqual(response.code, 200)
        response_obj = json.loads(response.body)
        self.assertEqual(response_obj['clients'],
                         ['runner',
                          'local_async',
                          'local',
                          'local_batch']
                         )
        self.assertEqual(response_obj['return'], 'Welcome')

    def test_post_no_auth(self):
        '''
        Test post with no auth token, should 401
        '''
        # get a token for this test
        low = [{'client': 'local',
                'tgt': '*',
                'fun': 'test.ping',
                }]
        response = self.fetch('/',
                              method='POST',
                              body=json.dumps(low),
                              headers={'Content-Type': self.content_type_map['json']},
                              follow_redirects=False,
                              connect_timeout=30,
                              request_timeout=30,
                              )
        self.assertEqual(response.code, 302)
        self.assertEqual(response.headers['Location'], '/login')

    # Local client tests
    def test_simple_local_post(self):
        '''
        Test a basic API of /
        '''
        low = [{'client': 'local',
                'tgt': '*',
                'fun': 'test.ping',
                }]
        response = self.fetch('/',
                              method='POST',
                              body=json.dumps(low),
                              headers={'Content-Type': self.content_type_map['json'],
                                       saltnado.AUTH_TOKEN_HEADER: self.token['token']},
                              connect_timeout=30,
                              request_timeout=30,
                              )
        response_obj = json.loads(response.body)
        self.assertEqual(response_obj['return'], [{'minion': True, 'sub_minion': True}])

    def test_simple_local_post_no_tgt(self):
        '''
        POST job with invalid tgt
        '''
        low = [{'client': 'local',
                'tgt': 'minion_we_dont_have',
                'fun': 'test.ping',
                }]
        response = self.fetch('/',
                              method='POST',
                              body=json.dumps(low),
                              headers={'Content-Type': self.content_type_map['json'],
                                       saltnado.AUTH_TOKEN_HEADER: self.token['token']},
                              connect_timeout=30,
                              request_timeout=30,
                              )
        response_obj = json.loads(response.body)
        self.assertEqual(response_obj['return'], ["No minions matched the target. No command was sent, no jid was assigned."])

    # local_batch tests
    def test_simple_local_batch_post(self):
        '''
        Basic post against local_batch
        '''
        low = [{'client': 'local_batch',
                'tgt': '*',
                'fun': 'test.ping',
                }]
        response = self.fetch('/',
                              method='POST',
                              body=json.dumps(low),
                              headers={'Content-Type': self.content_type_map['json'],
                                       saltnado.AUTH_TOKEN_HEADER: self.token['token']},
                              connect_timeout=30,
                              request_timeout=30,
                              )
        response_obj = json.loads(response.body)
        self.assertEqual(response_obj['return'], [{'minion': True, 'sub_minion': True}])

    # local_batch tests
    def test_full_local_batch_post(self):
        '''
        Test full parallelism of local_batch
        '''
        low = [{'client': 'local_batch',
                'tgt': '*',
                'fun': 'test.ping',
                'batch': '100%',
                }]
        response = self.fetch('/',
                              method='POST',
                              body=json.dumps(low),
                              headers={'Content-Type': self.content_type_map['json'],
                                       saltnado.AUTH_TOKEN_HEADER: self.token['token']},
                              connect_timeout=30,
                              request_timeout=30,
                              )
        response_obj = json.loads(response.body)
        self.assertEqual(response_obj['return'], [{'minion': True, 'sub_minion': True}])

    def test_simple_local_batch_post_no_tgt(self):
        '''
        Local_batch testing with no tgt
        '''
        low = [{'client': 'local_batch',
                'tgt': 'minion_we_dont_have',
                'fun': 'test.ping',
                }]
        response = self.fetch('/',
                              method='POST',
                              body=json.dumps(low),
                              headers={'Content-Type': self.content_type_map['json'],
                                       saltnado.AUTH_TOKEN_HEADER: self.token['token']},
                              connect_timeout=30,
                              request_timeout=30,
                              )
        response_obj = json.loads(response.body)
        self.assertEqual(response_obj['return'], [{}])

    # local_async tests
    def test_simple_local_async_post(self):
        low = [{'client': 'local_async',
                'tgt': '*',
                'fun': 'test.ping',
                }]
        response = self.fetch('/',
                              method='POST',
                              body=json.dumps(low),
                              headers={'Content-Type': self.content_type_map['json'],
                                       saltnado.AUTH_TOKEN_HEADER: self.token['token']},
                              )

        response_obj = json.loads(response.body)
        ret = response_obj['return']
        ret[0]['minions'] = sorted(ret[0]['minions'])

        # TODO: verify pub function? Maybe look at how we test the publisher
        self.assertEqual(len(ret), 1)
        self.assertIn('jid', ret[0])
        self.assertEqual(ret[0]['minions'], sorted(['minion', 'sub_minion']))

    def test_multi_local_async_post(self):
        low = [{'client': 'local_async',
                'tgt': '*',
                'fun': 'test.ping',
                },
                {'client': 'local_async',
                'tgt': '*',
                'fun': 'test.ping',
                }]
        response = self.fetch('/',
                              method='POST',
                              body=json.dumps(low),
                              headers={'Content-Type': self.content_type_map['json'],
                                       saltnado.AUTH_TOKEN_HEADER: self.token['token']},
                              )

        response_obj = json.loads(response.body)
        ret = response_obj['return']
        ret[0]['minions'] = sorted(ret[0]['minions'])
        ret[1]['minions'] = sorted(ret[1]['minions'])

        self.assertEqual(len(ret), 2)
        self.assertIn('jid', ret[0])
        self.assertIn('jid', ret[1])
        self.assertEqual(ret[0]['minions'], sorted(['minion', 'sub_minion']))
        self.assertEqual(ret[1]['minions'], sorted(['minion', 'sub_minion']))

    def test_multi_local_async_post_multitoken(self):
        low = [{'client': 'local_async',
                'tgt': '*',
                'fun': 'test.ping',
                },
                {'client': 'local_async',
                'tgt': '*',
                'fun': 'test.ping',
                'token': self.token['token'],  # send a different (but still valid token)
                },
                {'client': 'local_async',
                'tgt': '*',
                'fun': 'test.ping',
                'token': 'BAD_TOKEN',  # send a bad token
                },
                ]
        response = self.fetch('/',
                              method='POST',
                              body=json.dumps(low),
                              headers={'Content-Type': self.content_type_map['json'],
                                       saltnado.AUTH_TOKEN_HEADER: self.token['token']},
                              )

        response_obj = json.loads(response.body)
        ret = response_obj['return']
        ret[0]['minions'] = sorted(ret[0]['minions'])
        ret[1]['minions'] = sorted(ret[1]['minions'])

        self.assertEqual(len(ret), 3)  # make sure we got 3 responses
        self.assertIn('jid', ret[0])  # the first 2 are regular returns
        self.assertIn('jid', ret[1])
        self.assertIn('Failed to authenticate', ret[2])  # bad auth
        self.assertEqual(ret[0]['minions'], sorted(['minion', 'sub_minion']))
        self.assertEqual(ret[1]['minions'], sorted(['minion', 'sub_minion']))

    def test_simple_local_async_post_no_tgt(self):
        low = [{'client': 'local_async',
                'tgt': 'minion_we_dont_have',
                'fun': 'test.ping',
                }]
        response = self.fetch('/',
                              method='POST',
                              body=json.dumps(low),
                              headers={'Content-Type': self.content_type_map['json'],
                                       saltnado.AUTH_TOKEN_HEADER: self.token['token']},
                              )
        response_obj = json.loads(response.body)
        self.assertEqual(response_obj['return'], [{}])

    # runner tests
    def test_simple_local_runner_post(self):
        low = [{'client': 'runner',
                'fun': 'manage.up',
                }]
        response = self.fetch('/',
                              method='POST',
                              body=json.dumps(low),
                              headers={'Content-Type': self.content_type_map['json'],
                                       saltnado.AUTH_TOKEN_HEADER: self.token['token']},
                              connect_timeout=30,
                              request_timeout=30,
                              )
        response_obj = json.loads(response.body)
        self.assertEqual(len(response_obj['return']), 1)
        self.assertEqual(set(response_obj['return'][0]), set(['minion', 'sub_minion']))


@skipIf(HAS_ZMQ_IOLOOP is False, 'PyZMQ version must be >= 14.0.1 to run these tests.')
class TestMinionSaltAPIHandler(SaltnadoTestCase):
    def get_app(self):
        urls = [(r"/minions/(.*)", saltnado.MinionSaltAPIHandler),
                (r"/minions", saltnado.MinionSaltAPIHandler),
                ]
        application = self.build_tornado_app(urls)
        application.event_listener = saltnado.EventListener({}, self.opts)
        return application

    def test_get_no_mid(self):
        response = self.fetch('/minions',
                              method='GET',
                              headers={saltnado.AUTH_TOKEN_HEADER: self.token['token']},
                              follow_redirects=False,
                              )
        response_obj = json.loads(response.body)
        self.assertEqual(len(response_obj['return']), 1)
        # one per minion
        self.assertEqual(len(response_obj['return'][0]), 2)
        # check a single grain
        for minion_id, grains in six.iteritems(response_obj['return'][0]):
            self.assertEqual(minion_id, grains['id'])

    def test_get(self):
        response = self.fetch('/minions/minion',
                              method='GET',
                              headers={saltnado.AUTH_TOKEN_HEADER: self.token['token']},
                              follow_redirects=False,
                              )
        response_obj = json.loads(response.body)
        self.assertEqual(len(response_obj['return']), 1)
        self.assertEqual(len(response_obj['return'][0]), 1)
        # check a single grain
        self.assertEqual(response_obj['return'][0]['minion']['id'], 'minion')

    def test_post(self):
        low = [{'tgt': '*',
                'fun': 'test.ping',
                }]
        response = self.fetch('/minions',
                              method='POST',
                              body=json.dumps(low),
                              headers={'Content-Type': self.content_type_map['json'],
                                       saltnado.AUTH_TOKEN_HEADER: self.token['token']},
                              )

        response_obj = json.loads(response.body)
        ret = response_obj['return']
        ret[0]['minions'] = sorted(ret[0]['minions'])

        # TODO: verify pub function? Maybe look at how we test the publisher
        self.assertEqual(len(ret), 1)
        self.assertIn('jid', ret[0])
        self.assertEqual(ret[0]['minions'], sorted(['minion', 'sub_minion']))

    def test_post_with_client(self):
        # get a token for this test
        low = [{'client': 'local_async',
                'tgt': '*',
                'fun': 'test.ping',
                }]
        response = self.fetch('/minions',
                              method='POST',
                              body=json.dumps(low),
                              headers={'Content-Type': self.content_type_map['json'],
                                       saltnado.AUTH_TOKEN_HEADER: self.token['token']},
                              )

        response_obj = json.loads(response.body)
        ret = response_obj['return']
        ret[0]['minions'] = sorted(ret[0]['minions'])

        # TODO: verify pub function? Maybe look at how we test the publisher
        self.assertEqual(len(ret), 1)
        self.assertIn('jid', ret[0])
        self.assertEqual(ret[0]['minions'], sorted(['minion', 'sub_minion']))

    def test_post_with_incorrect_client(self):
        '''
        The /minions endpoint is async only, so if you try something else
        make sure you get an error
        '''
        # get a token for this test
        low = [{'client': 'local_batch',
                'tgt': '*',
                'fun': 'test.ping',
                }]
        response = self.fetch('/minions',
                              method='POST',
                              body=json.dumps(low),
                              headers={'Content-Type': self.content_type_map['json'],
                                       saltnado.AUTH_TOKEN_HEADER: self.token['token']},
                              )
        self.assertEqual(response.code, 400)


@skipIf(HAS_ZMQ_IOLOOP is False, 'PyZMQ version must be >= 14.0.1 to run these tests.')
class TestJobsSaltAPIHandler(SaltnadoTestCase):
    def get_app(self):
        urls = [(r"/jobs/(.*)", saltnado.JobsSaltAPIHandler),
                (r"/jobs", saltnado.JobsSaltAPIHandler),
                ]
        application = self.build_tornado_app(urls)
        application.event_listener = saltnado.EventListener({}, self.opts)
        return application

    def test_get(self):
        # test with no JID
        self.http_client.fetch(self.get_url('/jobs'),
                               self.stop,
                               method='GET',
                               headers={saltnado.AUTH_TOKEN_HEADER: self.token['token']},
                               follow_redirects=False,
                               )
        response = self.wait(timeout=30)
        response_obj = json.loads(response.body)['return'][0]
<<<<<<< HEAD
        for jid, ret in six.iteritems(response_obj):
            self.assertIn('Function', ret)
            self.assertIn('Target', ret)
            self.assertIn('Target-type', ret)
            self.assertIn('User', ret)
            self.assertIn('StartTime', ret)
            self.assertIn('Arguments', ret)
=======
        try:
            for jid, ret in response_obj.iteritems():
                self.assertIn('Function', ret)
                self.assertIn('Target', ret)
                self.assertIn('Target-type', ret)
                self.assertIn('User', ret)
                self.assertIn('StartTime', ret)
                self.assertIn('Arguments', ret)
        except AttributeError as attribute_error:
            print json.loads(response.body)
            raise
>>>>>>> ef5d6c10

        # test with a specific JID passed in
        jid = next(six.iterkeys(response_obj))
        self.http_client.fetch(self.get_url('/jobs/{0}'.format(jid)),
                               self.stop,
                               method='GET',
                               headers={saltnado.AUTH_TOKEN_HEADER: self.token['token']},
                               follow_redirects=False,
                               )
        response = self.wait(timeout=30)
        response_obj = json.loads(response.body)['return'][0]
        self.assertIn('Function', response_obj)
        self.assertIn('Target', response_obj)
        self.assertIn('Target-type', response_obj)
        self.assertIn('User', response_obj)
        self.assertIn('StartTime', response_obj)
        self.assertIn('Arguments', response_obj)
        self.assertIn('Result', response_obj)


# TODO: run all the same tests from the root handler, but for now since they are
# the same code, we'll just sanity check
@skipIf(HAS_ZMQ_IOLOOP is False, 'PyZMQ version must be >= 14.0.1 to run these tests.')
class TestRunSaltAPIHandler(SaltnadoTestCase):
    def get_app(self):
        urls = [("/run", saltnado.RunSaltAPIHandler),
                ]
        application = self.build_tornado_app(urls)
        application.event_listener = saltnado.EventListener({}, self.opts)
        return application

    def test_get(self):
        low = [{'client': 'local',
                'tgt': '*',
                'fun': 'test.ping',
                }]
        response = self.fetch('/run',
                              method='POST',
                              body=json.dumps(low),
                              headers={'Content-Type': self.content_type_map['json'],
                                       saltnado.AUTH_TOKEN_HEADER: self.token['token']},
                              )
        response_obj = json.loads(response.body)
        self.assertEqual(response_obj['return'], [{'minion': True, 'sub_minion': True}])


@skipIf(HAS_ZMQ_IOLOOP is False, 'PyZMQ version must be >= 14.0.1 to run these tests.')
class TestEventsSaltAPIHandler(SaltnadoTestCase):
    def get_app(self):
        urls = [(r"/events", saltnado.EventsSaltAPIHandler),
                ]
        application = self.build_tornado_app(urls)
        application.event_listener = saltnado.EventListener({}, self.opts)

        # store a reference, for magic later!
        self.application = application
        self.events_to_fire = 0
        return application

    def test_get(self):
        self.events_to_fire = 5
        response = self.fetch('/events',
                              headers={saltnado.AUTH_TOKEN_HEADER: self.token['token']},
                              streaming_callback=self.on_event,
                              )

    def _stop(self):
        self.stop()

    def on_event(self, event):
        if self.events_to_fire > 0:
            self.application.event_listener.event.fire_event({
                'foo': 'bar',
                'baz': 'qux',
            }, 'salt/netapi/test')
            self.events_to_fire -= 1
        # once we've fired all the events, lets call it a day
        else:
            # wait so that we can ensure that the next future is ready to go
            # to make sure we don't explode if the next one is ready
            ZMQIOLoop.current().add_timeout(time.time() + 0.5, self._stop)

        event = event.strip()
        # if we got a retry, just continue
        if event != 'retry: 400':
            tag, data = event.splitlines()
            self.assertTrue(tag.startswith('tag: '))
            self.assertTrue(data.startswith('data: '))


@skipIf(HAS_ZMQ_IOLOOP is False, 'PyZMQ version must be >= 14.0.1 to run these tests.')
class TestWebhookSaltAPIHandler(SaltnadoTestCase):

    def get_app(self):

        urls = [(r"/hook(/.*)?", saltnado.WebhookSaltAPIHandler),
                ]

        application = self.build_tornado_app(urls)

        self.application = application

        application.event_listener = saltnado.EventListener({}, self.opts)
        return application

    def test_post(self):
        def verify_event(future):
            '''
            Verify that the event fired on the master matches what we sent
            '''
            event = future.result()
            self.assertEqual(event['tag'], 'salt/netapi/hook')
            self.assertIn('headers', event['data'])
            self.assertEqual(event['data']['post'], {'foo': 'bar'})
        # get an event future
        event = self.application.event_listener.get_event(self,
                                                          tag='salt/netapi/hook',
                                                          callback=verify_event,
                                                          )
        # fire the event
        response = self.fetch('/hook',
                              method='POST',
                              body='foo=bar',
                              headers={saltnado.AUTH_TOKEN_HEADER: self.token['token']},
                              )
        response_obj = json.loads(response.body)
        self.assertTrue(response_obj['success'])


if __name__ == '__main__':
    from integration import run_tests  # pylint: disable=import-error
    run_tests(TestEventsSaltAPIHandler,
              TestJobsSaltAPIHandler,
              TestMinionSaltAPIHandler,
              TestRunSaltAPIHandler,
              TestSaltAPIHandler,
              TestWebhookSaltAPIHandler, needs_daemon=True)<|MERGE_RESOLUTION|>--- conflicted
+++ resolved
@@ -407,17 +407,8 @@
                                )
         response = self.wait(timeout=30)
         response_obj = json.loads(response.body)['return'][0]
-<<<<<<< HEAD
-        for jid, ret in six.iteritems(response_obj):
-            self.assertIn('Function', ret)
-            self.assertIn('Target', ret)
-            self.assertIn('Target-type', ret)
-            self.assertIn('User', ret)
-            self.assertIn('StartTime', ret)
-            self.assertIn('Arguments', ret)
-=======
         try:
-            for jid, ret in response_obj.iteritems():
+            for jid, ret in six.iteritems(response_obj):
                 self.assertIn('Function', ret)
                 self.assertIn('Target', ret)
                 self.assertIn('Target-type', ret)
@@ -427,7 +418,6 @@
         except AttributeError as attribute_error:
             print json.loads(response.body)
             raise
->>>>>>> ef5d6c10
 
         # test with a specific JID passed in
         jid = next(six.iterkeys(response_obj))
