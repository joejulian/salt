# -*- coding: utf-8 -*-

# Import python libs
from __future__ import absolute_import
import json
import pprint

# Import Salt Testing libs
from salttesting import skipIf, TestCase
from salttesting.helpers import ensure_in_syspath
from salttesting.mock import (
    NO_MOCK,
    NO_MOCK_REASON,
    MagicMock,
    mock_open,
    patch)
ensure_in_syspath('../../')

# Import third party libs
import yaml

# Import salt libs
import salt.states.file as filestate
from salt.exceptions import CommandExecutionError
import salt
import os
import shutil

filestate.__env__ = 'base'
filestate.__salt__ = {'file.manage_file': False}
filestate.__opts__ = {'test': False, 'cachedir': ''}
filestate.__instance_id__ = ''
filestate.__grains__ = {}
filestate.__low__ = {}


@skipIf(NO_MOCK, NO_MOCK_REASON)
class TestFileState(TestCase):

    def test_serialize(self):
        def returner(contents, *args, **kwargs):
            returner.returned = contents
        returner.returned = None

        filestate.__salt__ = {
            'file.manage_file': returner
        }

        dataset = {
            "foo": True,
            "bar": 42,
            "baz": [1, 2, 3],
            "qux": 2.0
        }

        filestate.serialize('/tmp', dataset)
        self.assertEqual(yaml.load(returner.returned), dataset)

        filestate.serialize('/tmp', dataset, formatter="yaml")
        self.assertEqual(yaml.load(returner.returned), dataset)

        filestate.serialize('/tmp', dataset, formatter="json")
        self.assertEqual(json.loads(returner.returned), dataset)

        filestate.serialize('/tmp', dataset, formatter="python")
        self.assertEqual(returner.returned, pprint.pformat(dataset))

    def test_contents_and_contents_pillar(self):
        def returner(contents, *args, **kwargs):
            returner.returned = contents
        returner.returned = None

        filestate.__salt__ = {
            'file.manage_file': returner
        }

        manage_mode_mock = MagicMock()
        filestate.__salt__['config.manage_mode'] = manage_mode_mock

        ret = filestate.managed('/tmp/foo', contents='hi', contents_pillar='foo:bar')
        self.assertEqual(False, ret['result'])

    def test_contents_pillar_adds_newline(self):
        # make sure the newline
        pillar_value = 'i am the pillar value'
        expected = '{0}\n'.format(pillar_value)

        self.run_contents_pillar(pillar_value, expected)

    def test_contents_pillar_doesnt_add_more_newlines(self):
        # make sure the newline
        pillar_value = 'i am the pillar value\n'

        self.run_contents_pillar(pillar_value, expected=pillar_value)

    def run_contents_pillar(self, pillar_value, expected):
        returner = MagicMock(return_value=None)

        filestate.__salt__ = {
            'file.manage_file': returner
        }

        path = '/tmp/foo'
        pillar_path = 'foo:bar'

        # the values don't matter here
        filestate.__salt__['config.manage_mode'] = MagicMock()
        filestate.__salt__['file.source_list'] = MagicMock(return_value=[None, None])
        filestate.__salt__['file.get_managed'] = MagicMock(return_value=[None, None, None])

        # pillar.get should return the pillar_value
        pillar_mock = MagicMock(return_value=pillar_value)
        filestate.__salt__['pillar.get'] = pillar_mock

        ret = filestate.managed(path, contents_pillar=pillar_path)

        # make sure the pillar_mock is called with the given path
        pillar_mock.assert_called_once_with(pillar_path)

        # make sure no errors are returned
        self.assertEqual(None, ret)

        # make sure the value is correct
        self.assertEqual(expected, returner.call_args[0][-3])


@skipIf(NO_MOCK, NO_MOCK_REASON)
class FileTestCase(TestCase):

    '''
    Test cases for salt.states.file
    '''
    # 'symlink' function tests: 1

    def test_symlink(self):
        '''
        Test to create a symlink.
        '''
        name = '/etc/grub.conf'
        target = '/boot/grub/grub.conf'
        user = 'salt'
        group = 'saltstack'

        ret = {'name': name,
               'result': False,
               'comment': '',
               'changes': {}}

        mock_t = MagicMock(return_value=True)
        mock_f = MagicMock(return_value=False)
        mock_uid = MagicMock(side_effect=['', 'U12', 'U12', 'U12', 'U12',
                                          'U12', 'U12', 'U12', 'U12', 'U12'])
        mock_gid = MagicMock(side_effect=['', 'G12', 'G12', 'G12', 'G12',
                                          'G12', 'G12', 'G12', 'G12', 'G12'])
        mock_if = MagicMock(side_effect=[False, True, False, False, False,
                                         False, False, False])
        mock_dir = MagicMock(side_effect=[True, True, True, True, False, True,
                                          True, True, True, False, True, False])
        mock_ret = MagicMock(return_value=target)
        mock_user = MagicMock(return_value=user)
        mock_grp = MagicMock(return_value=group)
        mock_file = MagicMock(side_effect=[OSError, True])
        with patch.dict(filestate.__salt__, {'config.manage_mode': mock_t,
                                             'file.user_to_uid': mock_uid,
                                             'file.group_to_gid': mock_gid,
                                             'file.is_link': mock_if,
                                             'file.readlink': mock_ret,
                                             'file.get_user': mock_user,
                                             'file.get_group': mock_grp,
                                             'file.symlink': mock_file}):
            comt = ('Must provide name to file.symlink')
            ret.update({'comment': comt, 'name': ''})
            self.assertDictEqual(filestate.symlink('', target), ret)

            comt = ('User salt does not exist. Group saltstack does not exist.')
            ret.update({'comment': comt, 'name': name})
            self.assertDictEqual(filestate.symlink(name, target, user=user,
                                                   group=group), ret)

            with patch.dict(filestate.__opts__, {'test': True}):
                with patch.object(os.path, 'exists', mock_f):
                    comt = ('Symlink /etc/grub.conf to /boot/grub/grub.conf'
                            ' is set for creation')
                    ret.update({'comment': comt, 'result': None})
                    self.assertDictEqual(filestate.symlink(name, target,
                                                           user=user,
                                                           group=group), ret)

            with patch.dict(filestate.__opts__, {'test': False}):
                with patch.object(os.path, 'isdir', mock_f):
                    comt = ('Directory /etc for symlink is not present')
                    ret.update({'comment': comt, 'result': False})
                    self.assertDictEqual(filestate.symlink(name, target,
                                                           user=user,
                                                           group=group), ret)

                with patch.object(os.path, 'isdir', mock_t):
                    comt = ('Symlink {0} is present and owned by '
                            '{1}:{2}'.format(name, user, group))
                    ret.update({'comment': comt, 'result': True})
                    self.assertDictEqual(filestate.symlink(name, target,
                                                           user=user,
                                                           group=group), ret)

                with patch.object(os.path, 'isdir', mock_dir):
                    with patch.object(os.path, 'lexists', mock_t):
                        comt = ('File exists where the backup target SALT'
                                ' should go')
                        ret.update({'comment': comt, 'result': False})
                        self.assertDictEqual(filestate.symlink
                                             (name, target, user=user,
                                              group=group, backupname='SALT'),
                                             ret)

                        comt = ('Something exists where the backup target'
                                ' SALTshould go')
                        ret.update({'comment': comt, 'result': False})
                        self.assertDictEqual(filestate.symlink
                                            (name, target, user=user,
                                            group=group, backupname='SALT',
                                            force=True), ret)

                    with patch.object(os.path, 'isfile', mock_t):
                        comt = ('File exists where the symlink {0} should be'
                                .format(name))
                        ret.update({'comment': comt, 'result': False})
                        self.assertDictEqual(filestate.symlink
                                             (name, target, user=user,
                                              group=group), ret)

                    with patch.object(os.path, 'isfile', mock_f):
                        comt = ('Directory exists where the symlink {0}'
                                ' should be'.format(name))
                        ret.update({'comment': comt, 'result': False})
                        self.assertDictEqual(filestate.symlink
                                             (name, target, user=user,
                                              group=group), ret)

                        with patch.object(os.path, 'exists', mock_f):
                            comt = ('Unable to create new symlink {0} -> '
                                    '{1}: '.format(name, target))
                            ret.update({'comment': comt, 'result': False})
                            self.assertDictEqual(filestate.symlink
                                                 (name, target, user=user,
                                                  group=group), ret)

                            comt = ('Created new symlink {0} -> '
                                    '{1}'.format(name, target))
                            ret.update({'comment': comt, 'result': True,
                                        'changes': {'new': name}})
                            self.assertDictEqual(filestate.symlink
                                                 (name, target, user=user,
                                                  group=group), ret)

    # 'absent' function tests: 1
    @patch.object(os.path, 'islink', MagicMock(return_value=False))
    def test_absent(self):
        '''
        Test to make sure that the named file or directory is absent.
        '''
        name = '/fake/file.conf'

        ret = {'name': name,
               'result': False,
               'comment': '',
               'changes': {}}

        mock_t = MagicMock(return_value=True)
        mock_f = MagicMock(return_value=False)
        mock_file = MagicMock(side_effect=[True, CommandExecutionError])
        mock_tree = MagicMock(side_effect=[True, OSError])

        comt = ('Must provide name to file.absent')
        ret.update({'comment': comt, 'name': ''})
        self.assertDictEqual(filestate.absent(''), ret)

        with patch.object(os.path, 'isabs', mock_f):
            comt = ('Specified file {0} is not an absolute path'
                    .format(name))
            ret.update({'comment': comt, 'name': name})
            self.assertDictEqual(filestate.absent(name), ret)

        with patch.object(os.path, 'isabs', mock_t):
            comt = ('Refusing to make "/" absent')
            ret.update({'comment': comt, 'name': '/'})
            self.assertDictEqual(filestate.absent('/'), ret)

        with patch.object(os.path, 'isfile', mock_t):
            with patch.dict(filestate.__opts__, {'test': True}):
                comt = ('File {0} is set for removal'.format(name))
                ret.update({'comment': comt, 'name': name, 'result': None})
                self.assertDictEqual(filestate.absent(name), ret)

            with patch.dict(filestate.__opts__, {'test': False}):
                with patch.dict(filestate.__salt__,
                                {'file.remove': mock_file}):
                    comt = ('Removed file {0}'.format(name))
                    ret.update({'comment': comt, 'result': True,
                                'changes': {'removed': name}})
                    self.assertDictEqual(filestate.absent(name), ret)

                    comt = ('Removed file {0}'.format(name))
                    ret.update({'comment': '', 'result': False, 'changes': {}})
                    self.assertDictEqual(filestate.absent(name), ret)

        with patch.object(os.path, 'isfile', mock_f):
            with patch.object(os.path, 'isdir', mock_t):
                with patch.dict(filestate.__opts__, {'test': True}):
                    comt = ('Directory {0} is set for removal'.format(name))
                    ret.update({'comment': comt, 'result': None})
                    self.assertDictEqual(filestate.absent(name), ret)

                with patch.dict(filestate.__opts__, {'test': False}):
                    with patch.object(shutil, 'rmtree', mock_tree):
                        comt = ('Removed directory {0}'.format(name))
                        ret.update({'comment': comt, 'result': True,
                                    'changes': {'removed': name}})
                        self.assertDictEqual(filestate.absent(name), ret)

                        comt = ('Failed to remove directory {0}'.format(name))
                        ret.update({'comment': comt, 'result': False,
                                    'changes': {}})
                        self.assertDictEqual(filestate.absent(name), ret)

            with patch.object(os.path, 'isdir', mock_f):
                with patch.dict(filestate.__opts__, {'test': True}):
                    comt = ('File {0} is not present'.format(name))
                    ret.update({'comment': comt, 'result': True})
                    self.assertDictEqual(filestate.absent(name), ret)

    # 'exists' function tests: 1

    def test_exists(self):
        '''
        Test to verify that the named file or directory is present or exists.
        '''
        name = '/etc/grub.conf'

        ret = {'name': name,
               'result': False,
               'comment': '',
               'changes': {}}

        mock_t = MagicMock(return_value=True)
        mock_f = MagicMock(return_value=False)

        comt = ('Must provide name to file.exists')
        ret.update({'comment': comt, 'name': ''})
        self.assertDictEqual(filestate.exists(''), ret)

        with patch.object(os.path, 'exists', mock_f):
            comt = ('Specified path {0} does not exist'.format(name))
            ret.update({'comment': comt, 'name': name})
            self.assertDictEqual(filestate.exists(name), ret)

        with patch.object(os.path, 'exists', mock_t):
            comt = ('Path {0} exists'.format(name))
            ret.update({'comment': comt, 'result': True})
            self.assertDictEqual(filestate.exists(name), ret)

    # 'missing' function tests: 1

    def test_missing(self):
        '''
        Test to verify that the named file or directory is missing.
        '''
        name = '/etc/grub.conf'

        ret = {'name': name,
               'result': False,
               'comment': '',
               'changes': {}}

        mock_t = MagicMock(return_value=True)
        mock_f = MagicMock(return_value=False)

        comt = ('Must provide name to file.missing')
        ret.update({'comment': comt, 'name': ''})
        self.assertDictEqual(filestate.missing(''), ret)

        with patch.object(os.path, 'exists', mock_t):
            comt = ('Specified path {0} exists'.format(name))
            ret.update({'comment': comt, 'name': name})
            self.assertDictEqual(filestate.missing(name), ret)

        with patch.object(os.path, 'exists', mock_f):
            comt = ('Path {0} is missing'.format(name))
            ret.update({'comment': comt, 'result': True})
            self.assertDictEqual(filestate.missing(name), ret)

    # 'managed' function tests: 1

    @patch('salt.states.file._load_accumulators',
           MagicMock(return_value=([], [])))
    def test_managed(self):
        '''
        Test to manage a given file, this function allows for a file to be
        downloaded from the salt master and potentially run through a templating
        system.
        '''
        name = '/etc/grub.conf'
        user = 'salt'
        group = 'saltstack'

        ret = {'name': name,
               'result': False,
               'comment': '',
               'changes': {}}

        mock_t = MagicMock(return_value=True)
        mock_f = MagicMock(return_value=False)
        mock_uid = MagicMock(side_effect=['', 'U12', 'U12', 'U12', 'U12', 'U12',
                                          'U12', 'U12', 'U12', 'U12', 'U12',
                                          'U12', 'U12', 'U12', 'U12', 'U12'])
        mock_gid = MagicMock(side_effect=['', 'G12', 'G12', 'G12', 'G12', 'G12',
                                          'G12', 'G12', 'G12', 'G12', 'G12',
                                          'G12', 'G12', 'G12', 'G12', 'G12'])
        mock_if = MagicMock(side_effect=[True, False, False, False, False,
                                         False, False, False])
        mock_ret = MagicMock(return_value=(ret, None))
        mock_dict = MagicMock(return_value={})
        mock_cp = MagicMock(side_effect=[Exception, True])
        mock_ex = MagicMock(side_effect=[Exception, {'changes': {name: name}},
                                         True, Exception])
        mock_mng = MagicMock(side_effect=[Exception, ('', '', ''), ('', '', ''),
                                          ('', '', True), ('', '', True),
                                          ('', '', ''), ('', '', '')])
        mock_file = MagicMock(side_effect=[CommandExecutionError, ('', ''),
                                           ('', ''), ('', ''), ('', ''),
                                           ('', ''), ('', ''), ('', ''),
                                           ('', '')])
        with patch.dict(filestate.__salt__,
                        {'config.manage_mode': mock_t,
                         'file.user_to_uid': mock_uid,
                         'file.group_to_gid': mock_gid,
                         'file.file_exists': mock_if,
                         'file.check_perms': mock_ret,
                         'file.check_managed_changes': mock_dict,
                         'file.get_managed': mock_mng,
                         'file.source_list': mock_file,
                         'file.copy': mock_cp,
                         'file.manage_file': mock_ex,
                         'cmd.retcode': mock_t}):
            comt = ('Must provide name to file.exists')
            ret.update({'comment': comt, 'name': ''})
            self.assertDictEqual(filestate.managed(''), ret)

            with patch.object(os.path, 'isfile', mock_f):
                comt = ('File {0} is not present and is not set for '
                        'creation'.format(name))
                ret.update({'comment': comt, 'name': name, 'result': True})
                self.assertDictEqual(filestate.managed(name, create=False),
                                     ret)

            comt = ('User salt is not available Group saltstack'
                    ' is not available')
            ret.update({'comment': comt, 'result': False})
            self.assertDictEqual(filestate.managed(name, user=user,
                                                   group=group), ret)

            with patch.object(os.path, 'isabs', mock_f):
                comt = ('Specified file {0} is not an absolute path'
                        .format(name))
                ret.update({'comment': comt, 'result': False})
                self.assertDictEqual(filestate.managed(name, user=user,
                                                       group=group), ret)

            with patch.object(os.path, 'isabs', mock_t):
                with patch.object(os.path, 'isdir', mock_t):
                    comt = ('Specified target {0} is a directory'.format(name))
                    ret.update({'comment': comt})
                    self.assertDictEqual(filestate.managed(name, user=user,
                                                           group=group), ret)

                with patch.object(os.path, 'isdir', mock_f):
                    comt = ('Context must be formed as a dict')
                    ret.update({'comment': comt})
                    self.assertDictEqual(filestate.managed(name, user=user,
                                                           group=group,
                                                           context=True), ret)

                    comt = ('Defaults must be formed as a dict')
                    ret.update({'comment': comt})
                    self.assertDictEqual(filestate.managed(name, user=user,
                                                           group=group,
                                                           defaults=True), ret)

                    comt = ('Only one of contents, contents_pillar, '
                            'and contents_grains is permitted')
                    ret.update({'comment': comt})
                    self.assertDictEqual(filestate.managed
                                         (name, user=user, group=group,
                                          contents='A', contents_grains='B',
                                          contents_pillar='C'), ret)

                    with patch.object(os.path, 'exists', mock_t):
                        with patch.dict(filestate.__opts__, {'test': True}):
                            comt = ('File {0} not updated'.format(name))
                            ret.update({'comment': comt})
                            self.assertDictEqual(filestate.managed
                                                 (name, user=user, group=group,
                                                  replace=False), ret)

                            comt = ('The file {0} is in the correct state'
                                    .format(name))
                            ret.update({'comment': comt, 'result': True})
                            self.assertDictEqual(filestate.managed
                                                 (name, user=user, contents='A',
                                                  group=group), ret)

                    with patch.object(os.path, 'exists', mock_f):
                        with patch.dict(filestate.__opts__,
                                        {'test': False}):
                            comt = ('Unable to manage file: ')
                            ret.update({'comment': comt, 'result': False})
                            self.assertDictEqual(filestate.managed
                                                 (name, user=user, group=group,
                                                  contents='A'), ret)

                            comt = ('Unable to manage file: ')
                            ret.update({'comment': comt, 'result': False})
                            self.assertDictEqual(filestate.managed
                                                 (name, user=user, group=group,
                                                  contents='A'), ret)

                            with patch.object(salt.utils, 'mkstemp',
                                              return_value=name):
                                comt = ('Unable to copy file {0} to {1}: '
                                        .format(name, name))
                                ret.update({'comment': comt, 'result': False})
                                self.assertDictEqual(filestate.managed
                                                     (name, user=user,
                                                      group=group,
                                                      check_cmd='A'), ret)

                            comt = ('Unable to check_cmd file: ')
                            ret.update({'comment': comt, 'result': False})
                            self.assertDictEqual(filestate.managed
                                                 (name, user=user, group=group,
                                                  check_cmd='A'), ret)

                            comt = ('check_cmd execution failed')
                            ret.update({'comment': comt, 'result': False,
                                        'skip_watch': True})
                            self.assertDictEqual(filestate.managed
                                                 (name, user=user, group=group,
                                                  check_cmd='A'), ret)

                            comt = ('check_cmd execution failed')
                            ret.update({'comment': True})
                            ret.pop('skip_watch', None)
                            self.assertDictEqual(filestate.managed
                                                 (name, user=user, group=group),
                                                 ret)

                            self.assertTrue(filestate.managed
                                            (name, user=user, group=group))

                            comt = ('Unable to manage file: ')
                            ret.update({'comment': comt})
                            self.assertDictEqual(filestate.managed
                                                 (name, user=user, group=group),
                                                 ret)

    # 'directory' function tests: 1

    def test_directory(self):
        '''
        Test to ensure that a named directory is present and has the right perms
        '''
        name = '/etc/grub.conf'
        user = 'salt'
        group = 'saltstack'

        ret = {'name': name,
               'result': False,
               'comment': '',
               'changes': {}}

        comt = ('Must provide name to file.directory')
        ret.update({'comment': comt, 'name': ''})
        self.assertDictEqual(filestate.directory(''), ret)

        mock_t = MagicMock(return_value=True)
        mock_f = MagicMock(return_value=False)
        mock_perms = MagicMock(return_value=(ret, ''))
        mock_uid = MagicMock(side_effect=['', 'U12', 'U12', 'U12', 'U12', 'U12',
                                          'U12', 'U12', 'U12', 'U12', 'U12'])
        mock_gid = MagicMock(side_effect=['', 'G12', 'G12', 'G12', 'G12', 'G12',
                                          'G12', 'G12', 'G12', 'G12', 'G12'])
        with patch.dict(filestate.__salt__, {'config.manage_mode': mock_t,
                                             'file.user_to_uid': mock_uid,
                                             'file.group_to_gid': mock_gid,
                                             'file.stats': mock_f,
                                             'file.check_perms': mock_perms}):
            comt = ('User salt is not available Group saltstack'
                    ' is not available')
            ret.update({'comment': comt, 'name': name})
            self.assertDictEqual(filestate.directory(name, user=user,
                                                     group=group), ret)

            with patch.object(os.path, 'isabs', mock_f):
                comt = ('Specified file {0} is not an absolute path'
                        .format(name))
                ret.update({'comment': comt})
                self.assertDictEqual(filestate.directory(name, user=user,
                                                         group=group), ret)

            with patch.object(os.path, 'isabs', mock_t):
                with patch.object(os.path, 'isfile',
                                  MagicMock(side_effect=[True, True, False,
                                                         True, True, True,
                                                         False])):
                    with patch.object(os.path, 'lexists', mock_t):
                        with patch.object(os.path, 'islink', mock_f):
                            with patch.object(os.path, 'isdir', mock_f):
                                comt = ('File exists where the backup target'
                                        ' A should go')
                                ret.update({'comment': comt})
                                self.assertDictEqual(filestate.directory
                                                     (name, user=user,
                                                      group=group,
                                                      backupname='A'), ret)

                                comt = ('Something exists where the backup'
                                        ' target Ashould go')
                                ret.update({'comment': comt})
                                self.assertDictEqual(filestate.directory
                                                     (name, user=user,
                                                      group=group, force=True,
                                                      backupname='A'), ret)

                    comt = ('Specified location {0} exists and is a file'
                            .format(name))
                    ret.update({'comment': comt})
                    self.assertDictEqual(filestate.directory(name, user=user,
                                                             group=group), ret)

                    with patch.object(os.path, 'islink', mock_t):
                        comt = ('Specified location {0} exists and is a symlink'
                                .format(name))
                        ret.update({'comment': comt})
                        self.assertDictEqual(filestate.directory(name,
                                                                 user=user,
                                                                 group=group),
                                             ret)

                with patch.object(os.path, 'isfile', mock_f):
                    with patch.dict(filestate.__opts__, {'test': True}):
                        comt = ('The following files will be changed:\n{0}:'
                                ' directory - new\n'.format(name))
                        ret.update({'comment': comt, 'result': None})
                        self.assertDictEqual(filestate.directory(name,
                                                                 user=user,
                                                                 group=group),
                                             ret)

                    with patch.dict(filestate.__opts__, {'test': False}):
                        with patch.object(os.path, 'isdir', mock_f):
                            comt = ('No directory to create {0} in'
                                    .format(name))
                            ret.update({'comment': comt, 'result': False})
                            self.assertDictEqual(filestate.directory
                                                 (name, user=user, group=group),
                                                 ret)

                        with patch.object(os.path, 'isdir',
                                          MagicMock(side_effect=[True, False])):
                            comt = ('Failed to create directory {0}'
                                    .format(name))
                            ret.update({'comment': comt, 'result': False})
                            self.assertDictEqual(filestate.directory
                                                 (name, user=user, group=group),
                                                 ret)

                        recurse = ['ignore_files', 'ignore_dirs']
                        with patch.object(os.path, 'isdir', mock_t):
                            self.assertDictEqual(filestate.directory
                                                 (name, user=user,
                                                  recurse=recurse, group=group),
                                                 ret)

                            self.assertDictEqual(filestate.directory
                                                 (name, user=user, group=group),
                                                 ret)

    # 'recurse' function tests: 1

    def test_recurse(self):
        '''
        Test to recurse through a subdirectory on the master
        and copy said subdirectory over to the specified path.
        '''
        name = '/opt/code/flask'
        source = 'salt://code/flask'
        user = 'salt'
        group = 'saltstack'

        ret = {'name': name,
               'result': False,
               'comment': '',
               'changes': {}}

        comt = ("'mode' is not allowed in 'file.recurse'."
                " Please use 'file_mode' and 'dir_mode'.")
        ret.update({'comment': comt})
        self.assertDictEqual(filestate.recurse(name, source, mode='W'), ret)

        mock_t = MagicMock(return_value=True)
        mock_f = MagicMock(return_value=False)
        mock_uid = MagicMock(return_value='')
        mock_gid = MagicMock(return_value='')
        mock_l = MagicMock(return_value=[])
        mock_emt = MagicMock(side_effect=[[], ['code/flask'], ['code/flask']])
        mock_lst = MagicMock(side_effect=[CommandExecutionError, (source, ''),
                                          (source, ''), (source, '')])
        with patch.dict(filestate.__salt__, {'config.manage_mode': mock_t,
                                             'file.user_to_uid': mock_uid,
                                             'file.group_to_gid': mock_gid,
                                             'file.source_list': mock_lst,
                                             'cp.list_master_dirs': mock_emt,
                                             'cp.list_master': mock_l}):
            comt = ('User salt is not available Group saltstack'
                    ' is not available')
            ret.update({'comment': comt})
            self.assertDictEqual(filestate.recurse(name, source, user=user,
                                                   group=group), ret)

            with patch.object(os.path, 'isabs', mock_f):
                comt = ('Specified file {0} is not an absolute path'
                        .format(name))
                ret.update({'comment': comt})
                self.assertDictEqual(filestate.recurse(name, source), ret)

            with patch.object(os.path, 'isabs', mock_t):
                comt = ("Invalid source '1' (must be a salt:// URI)")
                ret.update({'comment': comt})
                self.assertDictEqual(filestate.recurse(name, 1), ret)

                comt = ("Invalid source '//code/flask' (must be a salt:// URI)")
                ret.update({'comment': comt})
                self.assertDictEqual(filestate.recurse(name, '//code/flask'),
                                     ret)

                comt = ('Recurse failed: ')
                ret.update({'comment': comt})
                self.assertDictEqual(filestate.recurse(name, source), ret)

                comt = ("The directory 'salt://code/flask' does not exist"
                        " on the salt fileserver in saltenv 'base'")
                ret.update({'comment': comt})
                self.assertDictEqual(filestate.recurse(name, source), ret)

                with patch.object(os.path, 'isdir', mock_f):
                    with patch.object(os.path, 'exists', mock_t):
                        comt = ('The path {0} exists and is not a directory'
                                .format(name))
                        ret.update({'comment': comt})
                        self.assertDictEqual(filestate.recurse(name, source),
                                             ret)

                with patch.object(os.path, 'isdir', mock_t):
                    comt = ('The directory {0} is in the correct state'
                            .format(name))
                    ret.update({'comment': comt, 'result': True})
                    self.assertDictEqual(filestate.recurse(name, source), ret)

    # 'replace' function tests: 1

    def test_replace(self):
        '''
        Test to maintain an edit in a file.
        '''
        name = '/etc/grub.conf'
        pattern = ('CentOS +')
        repl = 'salt'

        ret = {'name': name,
               'result': False,
               'comment': '',
               'changes': {}}

        comt = ('Must provide name to file.replace')
        ret.update({'comment': comt, 'name': ''})
        self.assertDictEqual(filestate.replace('', pattern, repl), ret)

        mock_t = MagicMock(return_value=True)
        mock_f = MagicMock(return_value=False)
        with patch.object(os.path, 'isabs', mock_f):
            comt = ('Specified file {0} is not an absolute path'.format(name))
            ret.update({'comment': comt, 'name': name})
            self.assertDictEqual(filestate.replace(name, pattern, repl), ret)

        with patch.object(os.path, 'isabs', mock_t):
            with patch.object(os.path, 'exists', mock_t):
                with patch.dict(filestate.__salt__, {'file.replace': mock_f}):
                    with patch.dict(filestate.__opts__, {'test': False}):
                        comt = ('No changes needed to be made')
                        ret.update({'comment': comt, 'name': name,
                                    'result': True})
                        self.assertDictEqual(filestate.replace(name, pattern,
                                                               repl), ret)

    # 'blockreplace' function tests: 1

    @patch('salt.states.file._load_accumulators',
           MagicMock(return_value=([], [])))
    def test_blockreplace(self):
        '''
        Test to maintain an edit in a file in a zone
        delimited by two line markers.
        '''
        name = '/etc/hosts'

        ret = {'name': name,
               'result': False,
               'comment': '',
               'changes': {}}

        comt = ('Must provide name to file.blockreplace')
        ret.update({'comment': comt, 'name': ''})
        self.assertDictEqual(filestate.blockreplace(''), ret)

        mock_t = MagicMock(return_value=True)
        mock_f = MagicMock(return_value=False)
        with patch.object(os.path, 'isabs', mock_f):
            comt = ('Specified file {0} is not an absolute path'.format(name))
            ret.update({'comment': comt, 'name': name})
            self.assertDictEqual(filestate.blockreplace(name), ret)

        with patch.object(os.path, 'isabs', mock_t):
            with patch.dict(filestate.__salt__, {'file.blockreplace': mock_t}):
                with patch.dict(filestate.__opts__, {'test': True}):
                    comt = ('Changes would be made')
                    ret.update({'comment': comt, 'result': None,
                                'changes': {'diff': True}})
                    self.assertDictEqual(filestate.blockreplace(name), ret)

    # 'comment' function tests: 1

    def test_comment(self):
        '''
        Test to comment out specified lines in a file.
        '''
        name = '/etc/fstab'
        regex = 'bind 127.0.0.1'

        ret = {'name': name,
               'result': False,
               'comment': '',
               'changes': {}}

        comt = ('Must provide name to file.comment')
        ret.update({'comment': comt, 'name': ''})
        self.assertDictEqual(filestate.comment('', regex), ret)

        mock_t = MagicMock(return_value=True)
        mock_f = MagicMock(return_value=False)
        mock = MagicMock(side_effect=[False, True, False, False])
        with patch.object(os.path, 'isabs', mock_f):
            comt = ('Specified file {0} is not an absolute path'.format(name))
            ret.update({'comment': comt, 'name': name})
            self.assertDictEqual(filestate.comment(name, regex), ret)

        with patch.object(os.path, 'isabs', mock_t):
            with patch.dict(filestate.__salt__,
<<<<<<< HEAD
                            {'file.contains_regex_multiline': mock,
                             'file.search': mock}):
=======
                            {'file.search': mock}):
>>>>>>> af2326af
                comt = ('Pattern already commented')
                ret.update({'comment': comt, 'result': True})
                self.assertDictEqual(filestate.comment(name, regex), ret)

                comt = ('{0}: Pattern not found'.format(regex))
                ret.update({'comment': comt, 'result': False})
                self.assertDictEqual(filestate.comment(name, regex), ret)

            with patch.dict(filestate.__salt__,
<<<<<<< HEAD
                            {'file.contains_regex_multiline': mock_t,
                             'file.search': mock_t,
                             'file.comment': mock_t}):
=======
                            {'file.search': mock_t,
                             'file.comment_line': mock_t}):
>>>>>>> af2326af
                with patch.dict(filestate.__opts__, {'test': True}):
                    comt = ('File {0} is set to be updated'.format(name))
                    ret.update({'comment': comt, 'result': None})
                    self.assertDictEqual(filestate.comment(name, regex), ret)

                with patch.dict(filestate.__opts__, {'test': False}):
                    with patch.object(salt.utils, 'fopen',
                                      MagicMock(mock_open())):
                        comt = ('Commented lines successfully')
                        ret.update({'comment': comt, 'result': True})
                        self.assertDictEqual(filestate.comment(name, regex),
                                             ret)

    # 'uncomment' function tests: 1

    def test_uncomment(self):
        '''
        Test to uncomment specified commented lines in a file
        '''
        name = '/etc/fstab'
        regex = 'bind 127.0.0.1'

        ret = {'name': name,
               'result': False,
               'comment': '',
               'changes': {}}

        comt = ('Must provide name to file.uncomment')
        ret.update({'comment': comt, 'name': ''})
        self.assertDictEqual(filestate.uncomment('', regex), ret)

        mock_t = MagicMock(return_value=True)
        mock_f = MagicMock(return_value=False)
        mock = MagicMock(side_effect=[True, False, False, False, True, False,
                                      True, True])
        with patch.object(os.path, 'isabs', mock_f):
            comt = ('Specified file {0} is not an absolute path'.format(name))
            ret.update({'comment': comt, 'name': name})
            self.assertDictEqual(filestate.uncomment(name, regex), ret)

        with patch.object(os.path, 'isabs', mock_t):
            with patch.dict(filestate.__salt__,
<<<<<<< HEAD
                            {'file.contains_regex_multiline': mock,
                             'file.search': mock,
                             'file.uncomment': mock_t}):
=======
                            {'file.search': mock,
                             'file.comment_line': mock_t}):
>>>>>>> af2326af
                comt = ('Pattern already uncommented')
                ret.update({'comment': comt, 'result': True})
                self.assertDictEqual(filestate.uncomment(name, regex), ret)

                comt = ('{0}: Pattern not found'.format(regex))
                ret.update({'comment': comt, 'result': False})
                self.assertDictEqual(filestate.uncomment(name, regex), ret)

                with patch.dict(filestate.__opts__, {'test': True}):
                    comt = ('File {0} is set to be updated'.format(name))
                    ret.update({'comment': comt, 'result': None})
                    self.assertDictEqual(filestate.uncomment(name, regex), ret)

                with patch.dict(filestate.__opts__, {'test': False}):
                    with patch.object(salt.utils, 'fopen',
                                      MagicMock(mock_open())):
                        comt = ('Uncommented lines successfully')
                        ret.update({'comment': comt, 'result': True})
                        self.assertDictEqual(filestate.uncomment(name, regex), ret)

    # 'append' function tests: 1

    def test_append(self):
        '''
        Test to ensure that some text appears at the end of a file.
        '''
        name = '/etc/motd'
        source = ['salt://motd/hr-messages.tmpl']
        sources = ['salt://motd/devops-messages.tmpl']
        text = ['Trust no one unless you have eaten much salt with him.']

        ret = {'name': name,
               'result': False,
               'comment': '',
               'changes': {}}

        comt = ('Must provide name to file.append')
        ret.update({'comment': comt, 'name': ''})
        self.assertDictEqual(filestate.append(''), ret)

        comt = ('source and sources are mutually exclusive')
        ret.update({'comment': comt, 'name': name})
        self.assertDictEqual(filestate.append(name, source=source,
                                              sources=sources), ret)

        mock_t = MagicMock(return_value=True)
        mock_f = MagicMock(return_value=False)
        mock_err = MagicMock(side_effect=[TypeError, True, True])
        with patch.dict(filestate.__salt__,
                        {'file.directory_exists': mock_f,
                         'file.makedirs': mock_t,
                         'file.stats': mock_f,
                         'cp.get_template': mock_f,
                         'file.contains_regex_multiline': mock_err,
                         'file.search': mock_err}):
            with patch.object(os.path, 'isdir', mock_t):
                comt = ('The following files will be changed:\n/etc:'
                        ' directory - new\n')
                ret.update({'comment': comt, 'name': name})
                self.assertDictEqual(filestate.append(name, makedirs=True), ret)

            with patch.object(os.path, 'isabs', mock_f):
                comt = ('Specified file {0} is not an absolute path'
                        .format(name))
                ret.update({'comment': comt})
                self.assertDictEqual(filestate.append(name), ret)

            with patch.object(os.path, 'isabs', mock_t):
                with patch.object(os.path, 'exists', mock_t):
                    comt = ("Failed to load template file {0}".format(source))
                    ret.update({'comment': comt, 'name': source, 'data': []})
                    self.assertDictEqual(filestate.append(name, source=source),
                                         ret)

                    ret.pop('data', None)
                    ret.update({'name': name})
                    with patch.object(salt.utils, 'fopen',
                                      MagicMock(mock_open(read_data=''))):
                        comt = ('No text found to append. Nothing appended')
                        ret.update({'comment': comt})
                        self.assertDictEqual(filestate.append(name, text=text),
                                             ret)

                        with patch.object(salt.utils, 'istextfile', mock_f):
                            with patch.dict(filestate.__opts__, {'test': True}):
                                change = {'diff': 'Replace binary file'}
                                ret.update({'comment': '', 'result': None,
                                            'changes': change})
                                self.assertDictEqual(filestate.append
                                                     (name, text=text), ret)

                            with patch.dict(filestate.__opts__,
                                            {'test': False}):
                                comt = ('File {0} is in correct state'
                                        .format(name))
                                ret.update({'comment': comt, 'result': True,
                                            'changes': {}})
                                self.assertDictEqual(filestate.append
                                                     (name, text=text), ret)

    # 'prepend' function tests: 1

    def test_prepend(self):
        '''
        Test to ensure that some text appears at the beginning of a file.
        '''
        name = '/etc/motd'
        source = ['salt://motd/hr-messages.tmpl']
        sources = ['salt://motd/devops-messages.tmpl']
        text = ['Trust no one unless you have eaten much salt with him.']

        ret = {'name': name,
               'result': False,
               'comment': '',
               'changes': {}}

        comt = ('Must provide name to file.prepend')
        ret.update({'comment': comt, 'name': ''})
        self.assertDictEqual(filestate.prepend(''), ret)

        comt = ('source and sources are mutually exclusive')
        ret.update({'comment': comt, 'name': name})
        self.assertDictEqual(filestate.prepend(name, source=source,
                                               sources=sources), ret)

        mock_t = MagicMock(return_value=True)
        mock_f = MagicMock(return_value=False)
        with patch.dict(filestate.__salt__,
                        {'file.directory_exists': mock_f,
                         'file.makedirs': mock_t,
                         'file.stats': mock_f,
                         'cp.get_template': mock_f,
                         'file.contains_regex_multiline': mock_f,
                         'file.search': mock_f,
                         'file.prepend': mock_t}):
            with patch.object(os.path, 'isdir', mock_t):
                comt = ('The following files will be changed:\n/etc:'
                        ' directory - new\n')
                ret.update({'comment': comt, 'name': name})
                self.assertDictEqual(filestate.prepend(name, makedirs=True),
                                     ret)

            with patch.object(os.path, 'isabs', mock_f):
                comt = ('Specified file {0} is not an absolute path'
                        .format(name))
                ret.update({'comment': comt})
                self.assertDictEqual(filestate.prepend(name), ret)

            with patch.object(os.path, 'isabs', mock_t):
                with patch.object(os.path, 'exists', mock_t):
                    comt = ("Failed to load template file {0}".format(source))
                    ret.update({'comment': comt, 'name': source, 'data': []})
                    self.assertDictEqual(filestate.prepend(name, source=source),
                                         ret)

                    ret.pop('data', None)
                    ret.update({'name': name})
                    with patch.object(salt.utils, 'fopen',
                                      MagicMock(mock_open(read_data=''))):
                        with patch.object(salt.utils, 'istextfile', mock_f):
                            with patch.dict(filestate.__opts__, {'test': True}):
                                change = {'diff': 'Replace binary file'}
                                comt = ('File {0} is set to be updated'
                                        .format(name))
                                ret.update({'comment': comt, 'result': None,
                                            'changes': change})
                                self.assertDictEqual(filestate.prepend
                                                     (name, text=text), ret)

                            with patch.dict(filestate.__opts__,
                                            {'test': False}):
                                comt = ('Prepended 1 lines')
                                ret.update({'comment': comt, 'result': True,
                                            'changes': {}})
                                self.assertDictEqual(filestate.prepend
                                                     (name, text=text), ret)

    # 'patch' function tests: 1

    def test_patch(self):
        '''
        Test to apply a patch to a file.
        '''
        name = '/opt/file.txt'
        source = 'salt://file.patch'
        ha_sh = 'md5=e138491e9d5b97023cea823fe17bac22'

        ret = {'name': name,
               'result': False,
               'comment': '',
               'changes': {}}

        comt = ('Must provide name to file.patch')
        ret.update({'comment': comt, 'name': ''})
        self.assertDictEqual(filestate.patch(''), ret)

        comt = ('{0}: file not found'.format(name))
        ret.update({'comment': comt, 'name': name})
        self.assertDictEqual(filestate.patch(name), ret)

        mock_t = MagicMock(return_value=True)
        mock_true = MagicMock(side_effect=[True, False, False, False, False])
        mock_false = MagicMock(side_effect=[False, True, True, True])
        mock_ret = MagicMock(return_value={'retcode': True})
        with patch.object(os.path, 'isabs', mock_t):
            with patch.object(os.path, 'exists', mock_t):
                comt = ('Source is required')
                ret.update({'comment': comt})
                self.assertDictEqual(filestate.patch(name), ret)

                comt = ('Hash is required')
                ret.update({'comment': comt})
                self.assertDictEqual(filestate.patch(name, source=source), ret)

                with patch.dict(filestate.__salt__,
                                {'file.check_hash': mock_true,
                                 'cp.cache_file': mock_false,
                                 'file.patch': mock_ret}):
                    comt = ('Patch is already applied')
                    ret.update({'comment': comt, 'result': True})
                    self.assertDictEqual(filestate.patch(name, source=source,
                                                         hash=ha_sh), ret)

                    comt = ("Unable to cache salt://file.patch"
                            " from saltenv 'base'")
                    ret.update({'comment': comt, 'result': False})
                    self.assertDictEqual(filestate.patch(name, source=source,
                                                         hash=ha_sh), ret)

                    with patch.dict(filestate.__opts__, {'test': True}):
                        comt = ('File /opt/file.txt will be patched')
                        ret.update({'comment': comt, 'result': None,
                                    'changes': {'retcode': True}})
                        self.assertDictEqual(filestate.patch(name,
                                                             source=source,
                                                             hash=ha_sh), ret)

                    with patch.dict(filestate.__opts__, {'test': False}):
                        ret.update({'comment': '', 'result': False})
                        self.assertDictEqual(filestate.patch(name,
                                                             source=source,
                                                             hash=ha_sh), ret)

                        self.assertDictEqual(filestate.patch
                                             (name, source=source, hash=ha_sh,
                                              dry_run_first=False), ret)

    # 'touch' function tests: 1

    def test_touch(self):
        '''
        Test to replicate the 'nix "touch" command to create a new empty
        file or update the atime and mtime of an existing file.
        '''
        name = '/var/log/httpd/logrotate.empty'

        ret = {'name': name,
               'result': False,
               'comment': '',
               'changes': {}}

        comt = ('Must provide name to file.touch')
        ret.update({'comment': comt, 'name': ''})
        self.assertDictEqual(filestate.touch(''), ret)

        mock_t = MagicMock(return_value=True)
        mock_f = MagicMock(return_value=False)
        with patch.object(os.path, 'isabs', mock_f):
            comt = ('Specified file {0} is not an absolute path'.format(name))
            ret.update({'comment': comt, 'name': name})
            self.assertDictEqual(filestate.touch(name), ret)

        with patch.object(os.path, 'isabs', mock_t):
            with patch.object(os.path, 'exists', mock_f):
                with patch.dict(filestate.__opts__, {'test': True}):
                    comt = ('File {0} is set to be created'.format(name))
                    ret.update({'comment': comt, 'result': None})
                    self.assertDictEqual(filestate.touch(name), ret)

            with patch.dict(filestate.__opts__, {'test': False}):
                with patch.object(os.path, 'isdir', mock_f):
                    comt = ('Directory not present to touch file {0}'
                            .format(name))
                    ret.update({'comment': comt, 'result': False})
                    self.assertDictEqual(filestate.touch(name), ret)

                with patch.object(os.path, 'isdir', mock_t):
                    with patch.dict(filestate.__salt__, {'file.touch': mock_t}):
                        comt = ('Created empty file {0}'.format(name))
                        ret.update({'comment': comt, 'result': True,
                                    'changes': {'new': name}})
                        self.assertDictEqual(filestate.touch(name), ret)

    # 'copy' function tests: 1

    def test_copy(self):
        '''
        Test if the source file exists on the system, copy it to the named file.
        '''
        name = '/tmp/salt'
        source = '/tmp/salt/salt'
        user = 'salt'
        group = 'saltstack'

        ret = {'name': name,
               'result': False,
               'comment': '',
               'changes': {}}

        comt = ('Must provide name to file.comment')
        ret.update({'comment': comt, 'name': ''})
        self.assertDictEqual(filestate.copy('', source), ret)

        mock_t = MagicMock(return_value=True)
        mock_f = MagicMock(return_value=False)
        mock_uid = MagicMock(side_effect=[''])
        mock_gid = MagicMock(side_effect=[''])
        mock_user = MagicMock(return_value=user)
        mock_grp = MagicMock(return_value=group)
        mock_io = MagicMock(side_effect=IOError)
        with patch.object(os.path, 'isabs', mock_f):
            comt = ('Specified file {0} is not an absolute path'.format(name))
            ret.update({'comment': comt, 'name': name})
            self.assertDictEqual(filestate.copy(name, source), ret)

        with patch.object(os.path, 'isabs', mock_t):
            with patch.object(os.path, 'exists', mock_f):
                comt = ('Source file "{0}" is not present'.format(source))
                ret.update({'comment': comt, 'result': False})
                self.assertDictEqual(filestate.copy(name, source), ret)

            with patch.object(os.path, 'exists', mock_t):
                with patch.dict(filestate.__salt__,
                                {'file.user_to_uid': mock_uid,
                                 'file.group_to_gid': mock_gid,
                                 'file.get_user': mock_user,
                                 'file.get_group': mock_grp,
                                 'file.get_mode': mock_grp,
                                 'file.check_perms': mock_t}):
                    comt = ('User salt is not available Group '
                            'saltstack is not available')
                    ret.update({'comment': comt, 'result': False})
                    self.assertDictEqual(filestate.copy(name, source, user=user,
                                                        group=group), ret)

                    comt1 = ('Failed to delete "{0}" in preparation for'
                             ' forced move'.format(name))
                    comt2 = ('The target file "{0}" exists and will not be '
                             'overwritten'.format(name))
                    comt3 = ('File "{0}" is set to be copied to "{1}"'
                             .format(source, name))
                    with patch.object(os.path, 'isdir', mock_f):
                        with patch.object(os.path, 'lexists', mock_t):
                            with patch.dict(filestate.__opts__,
                                            {'test': False}):
                                with patch.object(os.path, 'isfile', mock_f):
                                    with patch.object(os.path, 'islink',
                                                      mock_io):
                                        ret.update({'comment': comt1,
                                                    'result': False})
                                        self.assertDictEqual(filestate.copy
                                                             (name, source,
                                                              preserve=True,
                                                              force=True), ret)

                                with patch.object(os.path, 'isfile', mock_t):
                                    ret.update({'comment': comt2,
                                                'result': True})
                                    self.assertDictEqual(filestate.copy
                                                         (name, source,
                                                          preserve=True), ret)

                        with patch.object(os.path, 'lexists', mock_f):
                            with patch.dict(filestate.__opts__, {'test': True}):
                                ret.update({'comment': comt3, 'result': None})
                                self.assertDictEqual(filestate.copy
                                                     (name, source,
                                                      preserve=True), ret)

                            with patch.dict(filestate.__opts__, {'test': False}):
                                comt = ('The target directory /tmp is'
                                        ' not present')
                                ret.update({'comment': comt, 'result': False})
                                self.assertDictEqual(filestate.copy
                                                     (name, source,
                                                      preserve=True), ret)

                    with patch.object(os.path, 'isdir', mock_t):
                        with patch.dict(filestate.__opts__, {'test': False}):
                            with patch.object(shutil, 'copy',
                                              MagicMock(side_effect=[IOError,
                                                                     True])):
                                comt = ('Failed to copy "{0}" to "{1}"'
                                        .format(source, name))
                                ret.update({'comment': comt, 'result': False})
                                self.assertDictEqual(filestate.copy
                                                     (name, source,
                                                      preserve=True), ret)

                                comt = ('Copied "{0}" to "{1}"'.format(source,
                                                                       name))
                                ret.update({'comment': comt, 'result': True,
                                            'changes': {name: source}})
                                self.assertDictEqual(filestate.copy
                                                     (name, source,
                                                      preserve=True), ret)

    # 'rename' function tests: 1

    def test_rename(self):
        '''
        Test if the source file exists on the system,
        rename it to the named file.
        '''
        name = '/tmp/salt'
        source = '/tmp/salt/salt'

        ret = {'name': name,
               'result': False,
               'comment': '',
               'changes': {}}

        comt = ('Must provide name to file.rename')
        ret.update({'comment': comt, 'name': ''})
        self.assertDictEqual(filestate.rename('', source), ret)

        mock_t = MagicMock(return_value=True)
        mock_f = MagicMock(return_value=False)
        mock_lex = MagicMock(side_effect=[False, True, True, True, True, True,
                                          True, True, False, True, False, True,
                                          False, True, False])
        with patch.object(os.path, 'isabs', mock_f):
            comt = ('Specified file {0} is not an absolute path'.format(name))
            ret.update({'comment': comt, 'name': name})
            self.assertDictEqual(filestate.rename(name, source), ret)

        with patch.object(os.path, 'isabs', mock_t):
            with patch.object(os.path, 'lexists', mock_lex):
                comt = ('Source file "{0}" has already been moved out of '
                        'place'.format(source))
                ret.update({'comment': comt, 'result': True})
                self.assertDictEqual(filestate.rename(name, source), ret)

                comt = ('The target file "{0}" exists and will not be '
                        'overwritten'.format(name))
                ret.update({'comment': comt, 'result': False})
                self.assertDictEqual(filestate.rename(name, source), ret)

                with patch.dict(filestate.__opts__, {'test': False}):
                    comt = ('Failed to delete "{0}" in preparation for '
                            'forced move'.format(name))
                    ret.update({'comment': comt, 'result': False})
                    self.assertDictEqual(filestate.rename(name, source,
                                                          force=True), ret)

                with patch.dict(filestate.__opts__, {'test': True}):
                    comt = ('File "{0}" is set to be moved to "{1}"'
                            .format(source, name))
                    ret.update({'comment': comt, 'result': None})
                    self.assertDictEqual(filestate.rename(name, source), ret)

                with patch.object(os.path, 'isdir', mock_f):
                    with patch.dict(filestate.__opts__, {'test': False}):
                        comt = ('The target directory /tmp is not present')
                        ret.update({'comment': comt, 'result': False})
                        self.assertDictEqual(filestate.rename(name, source),
                                             ret)

                with patch.object(os.path, 'isdir', mock_t):
                    with patch.object(os.path, 'islink', mock_f):
                        with patch.dict(filestate.__opts__, {'test': False}):
                            with patch.object(shutil, 'move',
                                              MagicMock(side_effect=[IOError,
                                                                     True])):
                                comt = ('Failed to move "{0}" to "{1}"'
                                        .format(source, name))
                                ret.update({'comment': comt, 'result': False})
                                self.assertDictEqual(filestate.rename(name,
                                                                      source),
                                                     ret)

                                comt = ('Moved "{0}" to "{1}"'.format(source,
                                                                      name))
                                ret.update({'comment': comt, 'result': True,
                                            'changes': {name: source}})
                                self.assertDictEqual(filestate.rename(name,
                                                                      source),
                                                     ret)

    # 'accumulated' function tests: 1

    @patch('salt.states.file._load_accumulators',
           MagicMock(return_value=({}, {})))
    @patch('salt.states.file._persist_accummulators',
           MagicMock(return_value=True))
    def test_accumulated(self):
        '''
        Test to prepare accumulator which can be used in template in file.
        '''
        name = 'animals_doing_things'
        filename = '/tmp/animal_file.txt'
        text = ' jumps over the lazy dog.'

        ret = {'name': name,
               'result': False,
               'comment': '',
               'changes': {}}

        comt = ('Must provide name to file.accumulated')
        ret.update({'comment': comt, 'name': ''})
        self.assertDictEqual(filestate.accumulated('', filename, text), ret)

        comt = ('No text supplied for accumulator')
        ret.update({'comment': comt, 'name': name})
        self.assertDictEqual(filestate.accumulated(name, filename, None), ret)

        with patch.dict(filestate.__low__, {'require_in': 'file',
                                            'watch_in': 'salt',
                                            '__sls__': 'SLS', '__id__': 'ID'}):
            comt = ('Orphaned accumulator animals_doing_things in SLS:ID')
            ret.update({'comment': comt, 'name': name})
            self.assertDictEqual(filestate.accumulated(name, filename, text),
                                 ret)

        with patch.dict(filestate.__low__, {'require_in': [{'file': 'A'}],
                                            'watch_in': [{'B': 'C'}],
                                            '__sls__': 'SLS', '__id__': 'ID'}):
            comt = ('Accumulator {0} for file {1} '
                    'was charged by text'.format(name, filename))
            ret.update({'comment': comt, 'name': name, 'result': True})
            self.assertDictEqual(filestate.accumulated(name, filename, text),
                                 ret)

    # 'serialize' function tests: 1

    def test_serialize(self):
        '''
        Test to serializes dataset and store it into managed file.
        '''
        name = '/etc/dummy/package.json'

        ret = {'name': name,
               'result': False,
               'comment': '',
               'changes': {}}

        comt = ('Must provide name to file.serialize')
        ret.update({'comment': comt, 'name': ''})
        self.assertDictEqual(filestate.serialize(''), ret)

        mock_t = MagicMock(return_value=True)
        mock_f = MagicMock(return_value=False)
        with patch.object(os.path, 'isfile', mock_f):
            comt = ('File {0} is not present and is not set for '
                    'creation'.format(name))
            ret.update({'comment': comt, 'name': name, 'result': True})
            self.assertDictEqual(filestate.serialize(name, create=False), ret)

        comt = ("Only one of 'dataset' and 'dataset_pillar' is permitted")
        ret.update({'comment': comt, 'result': False})
        self.assertDictEqual(filestate.serialize(name, dataset=True,
                                                 dataset_pillar=True), ret)

        comt = ("Neither 'dataset' nor 'dataset_pillar' was defined")
        ret.update({'comment': comt, 'result': False})
        self.assertDictEqual(filestate.serialize(name), ret)

        with patch.object(os.path, 'isfile', mock_t):
            comt = ('Python format is not supported for merging')
            ret.update({'comment': comt, 'result': False})
            self.assertDictEqual(filestate.serialize(name, dataset=True,
                                                     merge_if_exists=True,
                                                     formatter='python'), ret)

        comt = ('A format is not supported')
        ret.update({'comment': comt, 'result': False})
        self.assertDictEqual(filestate.serialize(name, dataset=True,
                                                 formatter='A'), ret)
        mock_changes = MagicMock(return_value=True)
        mock_no_changes = MagicMock(return_value=False)

        # __opts__['test']=True with changes
        with patch.dict(filestate.__salt__,
                        {'file.check_managed_changes': mock_changes}):
            with patch.dict(filestate.__opts__, {'test': True}):
                comt = ('Dataset will be serialized and stored into {0}'
                        .format(name))
                ret.update({'comment': comt, 'result': None, 'changes': True})
                self.assertDictEqual(
                    filestate.serialize(name, dataset=True,
                                        formatter='python'), ret)

        # __opts__['test']=True without changes
        with patch.dict(filestate.__salt__,
                        {'file.check_managed_changes': mock_no_changes}):
            with patch.dict(filestate.__opts__, {'test': True}):
                comt = ('The file {0} is in the correct state'
                        .format(name))
                ret.update({'comment': comt, 'result': True, 'changes': False})
                self.assertDictEqual(
                    filestate.serialize(name,
                                        dataset=True, formatter='python'), ret)

        mock = MagicMock(return_value=ret)
        with patch.dict(filestate.__opts__, {'test': False}):
            with patch.dict(filestate.__salt__, {'file.manage_file': mock}):
                comt = ('Dataset will be serialized and stored into {0}'
                        .format(name))
                ret.update({'comment': comt, 'result': None})
                self.assertDictEqual(filestate.serialize(name, dataset=True,
                                                         formatter='python'),
                                     ret)

    # 'mknod' function tests: 1

    def test_mknod(self):
        '''
        Test to create a special file similar to the 'nix mknod command.
        '''
        name = '/dev/AA'
        ntype = 'a'

        ret = {'name': name,
               'result': False,
               'comment': '',
               'changes': {}}

        comt = ('Must provide name to file.mknod')
        ret.update({'comment': comt, 'name': ''})
        self.assertDictEqual(filestate.mknod('', ntype), ret)

        comt = ("Node type unavailable: 'a'. Available node types are "
                "character ('c'), block ('b'), and pipe ('p')")
        ret.update({'comment': comt, 'name': name})
        self.assertDictEqual(filestate.mknod(name, ntype), ret)

    # 'mod_run_check_cmd' function tests: 1

    def test_mod_run_check_cmd(self):
        '''
        Test to execute the check_cmd logic.
        '''
        cmd = 'A'
        filename = 'B'

        ret = {'comment': 'check_cmd execution failed',
               'result': False, 'skip_watch': True}

        mock = MagicMock(side_effect=[1, 0])
        with patch.dict(filestate.__salt__, {'cmd.retcode': mock}):
            self.assertDictEqual(filestate.mod_run_check_cmd(cmd, filename),
                                 ret)

            self.assertTrue(filestate.mod_run_check_cmd(cmd, filename))

if __name__ == '__main__':
    from integration import run_tests
    run_tests(FileTestCase, needs_daemon=False)
    run_tests(TestFileState, needs_daemon=False)<|MERGE_RESOLUTION|>--- conflicted
+++ resolved
@@ -864,12 +864,8 @@
 
         with patch.object(os.path, 'isabs', mock_t):
             with patch.dict(filestate.__salt__,
-<<<<<<< HEAD
                             {'file.contains_regex_multiline': mock,
                              'file.search': mock}):
-=======
-                            {'file.search': mock}):
->>>>>>> af2326af
                 comt = ('Pattern already commented')
                 ret.update({'comment': comt, 'result': True})
                 self.assertDictEqual(filestate.comment(name, regex), ret)
@@ -879,14 +875,10 @@
                 self.assertDictEqual(filestate.comment(name, regex), ret)
 
             with patch.dict(filestate.__salt__,
-<<<<<<< HEAD
                             {'file.contains_regex_multiline': mock_t,
                              'file.search': mock_t,
-                             'file.comment': mock_t}):
-=======
-                            {'file.search': mock_t,
+                             'file.comment': mock_t,
                              'file.comment_line': mock_t}):
->>>>>>> af2326af
                 with patch.dict(filestate.__opts__, {'test': True}):
                     comt = ('File {0} is set to be updated'.format(name))
                     ret.update({'comment': comt, 'result': None})
@@ -929,14 +921,10 @@
 
         with patch.object(os.path, 'isabs', mock_t):
             with patch.dict(filestate.__salt__,
-<<<<<<< HEAD
                             {'file.contains_regex_multiline': mock,
                              'file.search': mock,
-                             'file.uncomment': mock_t}):
-=======
-                            {'file.search': mock,
+                             'file.uncomment': mock_t,
                              'file.comment_line': mock_t}):
->>>>>>> af2326af
                 comt = ('Pattern already uncommented')
                 ret.update({'comment': comt, 'result': True})
                 self.assertDictEqual(filestate.uncomment(name, regex), ret)
