# -*- coding: utf-8 -*-
'''
    :codeauthor: :email:`Jayesh Kariya <jayeshk@saltstack.com>`
'''
# Import Python libs
from __future__ import absolute_import
import os.path

# Import Salt Testing Libs
from salttesting import skipIf, TestCase
from salttesting.mock import (
    NO_MOCK,
    NO_MOCK_REASON,
    MagicMock,
    patch)

from salttesting.helpers import ensure_in_syspath
from salt.exceptions import CommandExecutionError

ensure_in_syspath('../../')

# Import Salt Libs
from salt.states import cmd

cmd.__salt__ = {}
cmd.__opts__ = {}
cmd.__grains__ = {}
cmd.__env__ = {}


@skipIf(NO_MOCK, NO_MOCK_REASON)
class CmdTestCase(TestCase):
    '''
    Test cases for salt.states.cmd
    '''
    # 'mod_run_check' function tests: 1

    def test_mod_run_check(self):
        '''
        Test to execute the onlyif and unless logic.
        '''
        cmd_kwargs = {}
        group = 'saltgrp'
        creates = '/tmp'

        ret = {'comment': 'The group saltgrp is not available', 'result': False}
        self.assertDictEqual(cmd.mod_run_check(cmd_kwargs, '', '', group,
                                               creates), ret)

        mock = MagicMock(return_value=1)
        with patch.dict(cmd.__salt__, {'cmd.retcode': mock}):
            with patch.dict(cmd.__opts__, {'test': True}):
                ret = {'comment': 'onlyif execution failed', 'result': True,
                       'skip_watch': True}
                self.assertDictEqual(cmd.mod_run_check(cmd_kwargs, '', '',
                                                       False, creates), ret)

                self.assertDictEqual(cmd.mod_run_check(cmd_kwargs, [''], '',
                                                       False, creates), ret)

                self.assertDictEqual(cmd.mod_run_check(cmd_kwargs, {}, '',
                                                       False, creates), ret)

        mock = MagicMock(return_value=0)
        with patch.dict(cmd.__salt__, {'cmd.retcode': mock}):
            ret = {'comment': 'unless execution succeeded', 'result': True,
                   'skip_watch': True}
            self.assertDictEqual(cmd.mod_run_check(cmd_kwargs, None, '', False,
                                                   creates), ret)

            self.assertDictEqual(cmd.mod_run_check(cmd_kwargs, None, [''],
                                                   False, creates), ret)

            self.assertDictEqual(cmd.mod_run_check(cmd_kwargs, None, True,
                                                   False, creates), ret)

        with patch.object(os.path, 'exists',
                          MagicMock(sid_effect=[True, True, False])):
            ret = {'comment': '/tmp exists', 'result': True}
            self.assertDictEqual(cmd.mod_run_check(cmd_kwargs, None, None,
                                                   False, creates), ret)

            ret = {'comment': 'All files in creates exist', 'result': True}
            self.assertDictEqual(cmd.mod_run_check(cmd_kwargs, None, None,
                                                   False, [creates]), ret)

            self.assertTrue(cmd.mod_run_check(cmd_kwargs, None, None, False,
                                              {}))

    # 'wait' function tests: 1

    def test_wait(self):
        '''
        Test to run the given command only if the watch statement calls it.
        '''
        name = 'cmd.script'

        ret = {'name': name,
               'result': True,
               'changes': {},
               'comment': ''}

        self.assertDictEqual(cmd.wait(name), ret)

    # 'wait_script' function tests: 1

    def test_wait_script(self):
        '''
        Test to download a script from a remote source and execute it
        only if a watch statement calls it.
        '''
        name = 'cmd.script'

        ret = {'name': name,
               'result': True,
               'changes': {},
               'comment': ''}

        self.assertDictEqual(cmd.wait_script(name), ret)

    # 'run' function tests: 1

    def test_run(self):
        '''
        Test to run a command if certain circumstances are met.
        '''
        name = 'cmd.script'

        ret = {'name': name,
               'result': False,
               'changes': {},
               'comment': ''}

<<<<<<< HEAD
        with patch.object(os.path, 'isdir', MagicMock(return_value=False)):
            with patch.dict(cmd.__opts__, {'test': False}):
                comt = ('Desired working directory "/tmp/salt" is not available')
                ret.update({'comment': comt})
                self.assertDictEqual(cmd.run(name, cwd='/tmp/salt'), ret)

        with patch.dict(cmd.__opts__, {'test': False}):
            comt = ("Invalidly-formatted 'env' parameter. See documentation.")
            ret.update({'comment': comt})
            self.assertDictEqual(cmd.run(name, env='salt'), ret)
=======
        comt = ("Invalidly-formatted 'env' parameter. See documentation.")
        ret.update({'comment': comt})
        self.assertDictEqual(cmd.run(name, env='salt'), ret)
>>>>>>> 0809126d

        with patch.dict(cmd.__grains__, {'shell': 'shell'}):
            with patch.dict(cmd.__opts__, {'test': False}):
                mock = MagicMock(side_effect=[CommandExecutionError,
                                              {'retcode': 1}])
                with patch.dict(cmd.__salt__, {'cmd.run_all': mock}):
                    ret.update({'comment': '', 'result': False})
                    self.assertDictEqual(cmd.run(name), ret)

                    ret.update({'comment': 'Command "cmd.script" run',
                                'result': False, 'changes': {'retcode': 1}})
                    self.assertDictEqual(cmd.run(name), ret)

            with patch.dict(cmd.__opts__, {'test': True}):
                comt = ('Command "cmd.script" would have been executed')
                ret.update({'comment': comt, 'result': None, 'changes': {}})
                self.assertDictEqual(cmd.run(name), ret)

            mock = MagicMock(return_value=1)
            with patch.dict(cmd.__salt__, {'cmd.retcode': mock}):
                with patch.dict(cmd.__opts__, {'test': False}):
                    comt = ('onlyif execution failed')
                    ret.update({'comment': comt, 'result': True,
                                'skip_watch': True})
                    self.assertDictEqual(cmd.run(name, onlyif=''), ret)

    # 'script' function tests: 1

    def test_script(self):
        '''
        Test to download a script and execute it with specified arguments.
        '''
        name = 'cmd.script'

        ret = {'name': name,
               'result': False,
               'changes': {},
               'comment': ''}

<<<<<<< HEAD
        with patch.object(os.path, 'isdir', MagicMock(return_value=False)):
            with patch.dict(cmd.__opts__, {'test': False}):
                comt = ('Desired working directory "/tmp/salt" is not available')
                ret.update({'comment': comt})
                self.assertDictEqual(cmd.script(name, cwd='/tmp/salt'), ret)

        with patch.dict(cmd.__opts__, {'test': False}):
            comt = ("Invalidly-formatted 'env' parameter. See documentation.")
            ret.update({'comment': comt})
            self.assertDictEqual(cmd.script(name, env='salt'), ret)
=======
        comt = ("Invalidly-formatted 'env' parameter. See documentation.")
        ret.update({'comment': comt})
        self.assertDictEqual(cmd.script(name, env='salt'), ret)
>>>>>>> 0809126d

        with patch.dict(cmd.__grains__, {'shell': 'shell'}):
            with patch.dict(cmd.__opts__, {'test': True}):
                comt = ("Command 'cmd.script' would have been executed")
                ret.update({'comment': comt, 'result': None, 'changes': {}})
                self.assertDictEqual(cmd.script(name), ret)

            with patch.dict(cmd.__opts__, {'test': False}):
                mock = MagicMock(side_effect=[CommandExecutionError,
                                              {'retcode': 1}])
                with patch.dict(cmd.__salt__, {'cmd.script': mock}):
                    ret.update({'comment': '', 'result': False})
                    self.assertDictEqual(cmd.script(name), ret)

                    ret.update({'comment': "Command 'cmd.script' run",
                                'result': False, 'changes': {'retcode': 1}})
                    self.assertDictEqual(cmd.script(name), ret)

            mock = MagicMock(return_value=1)
            with patch.dict(cmd.__salt__, {'cmd.retcode': mock}):
                with patch.dict(cmd.__opts__, {'test': False}):
                    comt = ('onlyif execution failed')
                    ret.update({'comment': comt, 'result': True,
                                'skip_watch': True, 'changes': {}})
                    self.assertDictEqual(cmd.script(name, onlyif=''), ret)

    # 'call' function tests: 1

    def test_call(self):
        '''
        Test to invoke a pre-defined Python function with arguments
        specified in the state declaration.
        '''
        name = 'cmd.script'
#         func = 'myfunc'

        ret = {'name': name,
               'result': False,
               'changes': {},
               'comment': ''}

        flag = None

        def func():
            '''
            Mock func method
            '''
            if flag:
                return {}
            else:
                return []

        with patch.dict(cmd.__grains__, {'shell': 'shell'}):
            flag = True
            self.assertDictEqual(cmd.call(name, func), ret)

            flag = False
            comt = ('onlyif execution failed')
            ret.update({'comment': '', 'result': False,
                        'changes': {'retval': []}})
            self.assertDictEqual(cmd.call(name, func), ret)

            mock = MagicMock(return_value=1)
            with patch.dict(cmd.__salt__, {'cmd.retcode': mock}):
                with patch.dict(cmd.__opts__, {'test': True}):
                    comt = ('onlyif execution failed')
                    ret.update({'comment': comt, 'skip_watch': True,
                                'result': True, 'changes': {}})
                    self.assertDictEqual(cmd.call(name, func, onlyif=''), ret)

    # 'wait_call' function tests: 1

    def test_wait_call(self):
        '''
        Test to run wait_call.
        '''
        name = 'cmd.script'
        func = 'myfunc'

        ret = {'name': name,
               'result': True,
               'changes': {},
               'comment': ''}

        self.assertDictEqual(cmd.wait_call(name, func), ret)

    # 'mod_watch' function tests: 1

    def test_mod_watch(self):
        '''
        Test to execute a cmd function based on a watch call
        '''
        name = 'cmd.script'

        ret = {'name': name,
               'result': False,
               'changes': {},
               'comment': ''}

        def func():
            '''
            Mock func method
            '''
            return {}

        with patch.dict(cmd.__grains__, {'shell': 'shell'}):
            with patch.dict(cmd.__opts__, {'test': False}):
                mock = MagicMock(return_value={'retcode': 1})
                with patch.dict(cmd.__salt__, {'cmd.run_all': mock}):
                    self.assertDictEqual(cmd.mod_watch(name, sfun='wait',
                                                       stateful=True), ret)

                    comt = ('Command "cmd.script" run')
                    ret.update({'comment': comt, 'changes': {'retcode': 1}})
                    self.assertDictEqual(cmd.mod_watch(name, sfun='wait',
                                                       stateful=False), ret)

                with patch.dict(cmd.__salt__, {'cmd.script': mock}):
                    ret.update({'comment': '', 'changes': {}})
                    self.assertDictEqual(cmd.mod_watch(name, sfun='script',
                                                       stateful=True), ret)

                    comt = ("Command 'cmd.script' run")
                    ret.update({'comment': comt, 'changes': {'retcode': 1}})
                    self.assertDictEqual(cmd.mod_watch(name, sfun='script',
                                                       stateful=False), ret)

                with patch.dict(cmd.__salt__, {'cmd.script': mock}):
                    ret.update({'comment': '', 'changes': {}})
                    self.assertDictEqual(cmd.mod_watch(name, sfun='call',
                                                       func=func), ret)

                    comt = ('cmd.call needs a named parameter func')
                    ret.update({'comment': comt})
                    self.assertDictEqual(cmd.mod_watch(name, sfun='call'), ret)

                comt = ('cmd.salt does not work with the watch requisite,'
                        ' please use cmd.wait or cmd.wait_script')
                ret.update({'comment': comt})
                self.assertDictEqual(cmd.mod_watch(name, sfun='salt'), ret)


if __name__ == '__main__':
    from integration import run_tests
    run_tests(CmdTestCase, needs_daemon=False)<|MERGE_RESOLUTION|>--- conflicted
+++ resolved
@@ -131,22 +131,10 @@
                'changes': {},
                'comment': ''}
 
-<<<<<<< HEAD
-        with patch.object(os.path, 'isdir', MagicMock(return_value=False)):
-            with patch.dict(cmd.__opts__, {'test': False}):
-                comt = ('Desired working directory "/tmp/salt" is not available')
-                ret.update({'comment': comt})
-                self.assertDictEqual(cmd.run(name, cwd='/tmp/salt'), ret)
-
         with patch.dict(cmd.__opts__, {'test': False}):
             comt = ("Invalidly-formatted 'env' parameter. See documentation.")
             ret.update({'comment': comt})
             self.assertDictEqual(cmd.run(name, env='salt'), ret)
-=======
-        comt = ("Invalidly-formatted 'env' parameter. See documentation.")
-        ret.update({'comment': comt})
-        self.assertDictEqual(cmd.run(name, env='salt'), ret)
->>>>>>> 0809126d
 
         with patch.dict(cmd.__grains__, {'shell': 'shell'}):
             with patch.dict(cmd.__opts__, {'test': False}):
@@ -186,22 +174,10 @@
                'changes': {},
                'comment': ''}
 
-<<<<<<< HEAD
-        with patch.object(os.path, 'isdir', MagicMock(return_value=False)):
-            with patch.dict(cmd.__opts__, {'test': False}):
-                comt = ('Desired working directory "/tmp/salt" is not available')
-                ret.update({'comment': comt})
-                self.assertDictEqual(cmd.script(name, cwd='/tmp/salt'), ret)
-
         with patch.dict(cmd.__opts__, {'test': False}):
             comt = ("Invalidly-formatted 'env' parameter. See documentation.")
             ret.update({'comment': comt})
             self.assertDictEqual(cmd.script(name, env='salt'), ret)
-=======
-        comt = ("Invalidly-formatted 'env' parameter. See documentation.")
-        ret.update({'comment': comt})
-        self.assertDictEqual(cmd.script(name, env='salt'), ret)
->>>>>>> 0809126d
 
         with patch.dict(cmd.__grains__, {'shell': 'shell'}):
             with patch.dict(cmd.__opts__, {'test': True}):
