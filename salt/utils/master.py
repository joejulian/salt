--- conflicted
+++ resolved
@@ -389,7 +389,6 @@
         return True
 
 
-<<<<<<< HEAD
 class CacheTimer(Thread):
     '''
     A basic timer class the fires timer-events every second.
@@ -619,16 +618,15 @@
         context.term()
         log.debug('ConCache Shutting down')
 
-# test code for the ConCache class
-if __name__ == '__main__':
-
-    opts = salt.config.master_config('/etc/salt/master')
-
-    conc = ConnectedCache(opts)
-    conc.start()
-=======
 def ping_all_connected_minions(opts):
     client = salt.client.LocalClient()
     ckminions = salt.utils.minions.CkMinions(opts)
     client.cmd(list(ckminions.connected_ids()), 'test.ping', expr_form='list')
->>>>>>> 8fd9035c
+
+# test code for the ConCache class
+if __name__ == '__main__':
+
+    opts = salt.config.master_config('/etc/salt/master')
+
+    conc = ConnectedCache(opts)
+    conc.start()