'''
Make me some salt!
'''

<<<<<<< HEAD
__version_info__ = (0, 9, 4)
__version__ = '.'.join(map(str, __version_info__))

=======
>>>>>>> 43b9c2a1
# Import python libs
import os
import sys
import logging

# Import salt libs, the try block bypasses an issue at build time so that
# modules don't cause the build to fail
from salt.version import __version__
from salt.utils import migrations

try:
    from salt.utils import parsers
    from salt.utils.verify import check_user, verify_env, verify_socket
except ImportError as e:
    if e.args[0] != 'No module named _msgpack':
        raise


class Master(parsers.MasterOptionParser):
    '''
    Creates a master server
    '''

    def start(self):
        '''
        Run the sequence to start a salt master server
        '''
        self.parse_args()

        try:
            if self.config['verify_env']:
                verify_env([
                    self.config['pki_dir'],
                    os.path.join(self.config['pki_dir'], 'minions'),
                    os.path.join(self.config['pki_dir'], 'minions_pre'),
                    os.path.join(self.config['pki_dir'], 'minions_rejected'),
                    self.config['cachedir'],
                    os.path.join(self.config['cachedir'], 'jobs'),
                    os.path.join(self.config['cachedir'], 'proc'),
                    os.path.dirname(self.config['log_file']),
                    self.config['sock_dir'],
                    self.config['token_dir'],
                ],
                self.config['user'],
                permissive=self.config['permissive_pki_access'],
                pki_dir=self.config['pki_dir'],
                )
        except OSError as err:
            sys.exit(err.errno)

        self.setup_logfile_logger()
        logging.getLogger(__name__).warn('Setting up the Salt Master')

        # Late import so logging works correctly
        if not verify_socket(self.config['interface'],
                             self.config['publish_port'],
                             self.config['ret_port']):
            self.exit(4, 'The ports are not available to bind\n')
        migrations.migrate_paths(self.config)
        import salt.master
        master = salt.master.Master(self.config)
        self.daemonize_if_required()
        self.set_pidfile()
        if check_user(self.config['user']):
            try:
                master.start()
            except salt.master.MasterExit:
                sys.exit()


class Minion(parsers.MinionOptionParser):
    '''
    Create a minion server
    '''

    def start(self):
        '''
        Execute this method to start up a minion.
        '''
        self.parse_args()

        try:
            if self.config['verify_env']:
                verify_env([
                    self.config['pki_dir'],
                    self.config['cachedir'],
                    self.config['sock_dir'],
                    self.config['extension_modules'],
                    os.path.dirname(self.config['log_file']),
                ],
                self.config['user'],
                permissive=self.config['permissive_pki_access'],
                pki_dir=self.config['pki_dir'],
                )
        except OSError as err:
            sys.exit(err.errno)

        self.setup_logfile_logger()
        log = logging.getLogger(__name__)
        log.warn(
            'Setting up the Salt Minion "{0}"'.format( self.config['id'])
        )
        migrations.migrate_paths(self.config)
        # Late import so logging works correctly
        import salt.minion
        # If the minion key has not been accepted, then Salt enters a loop
        # waiting for it, if we daemonize later then the minion could halt
        # the boot process waiting for a key to be accepted on the master.
        # This is the latest safe place to daemonize
        self.daemonize_if_required()
        try:
            minion = salt.minion.Minion(self.config)
            self.set_pidfile()
            if check_user(self.config['user']):
                minion.tune_in()
        except KeyboardInterrupt:
            log.warn('Stopping the Salt Minion')
            raise SystemExit('\nExiting on Ctrl-c')


class Syndic(parsers.SyndicOptionParser):
    '''
    Create a syndic server
    '''

    def start(self):
        '''
        Execute this method to start up a syndic.
        '''
        self.parse_args()
        try:
            if self.config['verify_env']:
                verify_env([
                    self.config['pki_dir'],
                    self.config['cachedir'],
                    self.config['sock_dir'],
                    self.config['extension_modules'],
                    os.path.dirname(self.config['log_file']),
                ],
                self.config['user'],
                permissive=self.config['permissive_pki_access'],
                pki_dir=self.config['pki_dir'],
                )
        except OSError as err:
            sys.exit(err.errno)

        self.setup_logfile_logger()
        log = logging.getLogger(__name__)
        log.warn(
            'Setting up the Salt Syndic Minion "{0}"'.format(
                self.config['id']
            )
        )

        # Late import so logging works correctly
        import salt.minion
        self.daemonize_if_required()
        self.set_pidfile()

        if check_user(self.config['user']):
            try:
                syndic = salt.minion.Syndic(self.config)
                syndic.tune_in()
            except KeyboardInterrupt:
                log.warn('Stopping the Salt Syndic Minion')
                raise SystemExit('\nExiting on Ctrl-c')<|MERGE_RESOLUTION|>--- conflicted
+++ resolved
@@ -2,12 +2,6 @@
 Make me some salt!
 '''
 
-<<<<<<< HEAD
-__version_info__ = (0, 9, 4)
-__version__ = '.'.join(map(str, __version_info__))
-
-=======
->>>>>>> 43b9c2a1
 # Import python libs
 import os
 import sys
