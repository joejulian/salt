# -*- coding: utf-8 -*-
'''
Create ssh executor system
'''
# Import python libs
from __future__ import absolute_import, print_function
import base64
import copy
import getpass
import json
import logging
import multiprocessing
import subprocess
import hashlib
import tarfile
import os
import re
import sys
import time
import yaml
import uuid
import tempfile
import binascii
import sys

# Import salt libs
import salt.client.ssh.shell
import salt.client.ssh.wrapper
import salt.config
import salt.exceptions
import salt.defaults.exitcodes
import salt.log
import salt.loader
import salt.minion
import salt.roster
import salt.serializers.yaml
import salt.state
import salt.utils
import salt.utils.args
import salt.utils.event
import salt.utils.atomicfile
import salt.utils.thin
import salt.utils.url
import salt.utils.verify
import salt.utils.network
from salt.utils import is_windows
from salt.utils.process import MultiprocessingProcess

# Import 3rd-party libs
import salt.ext.six as six
from salt.ext.six.moves import input  # pylint: disable=import-error,redefined-builtin

try:
    import zmq
    HAS_ZMQ = True
except ImportError:
    HAS_ZMQ = False

# The directory where salt thin is deployed
DEFAULT_THIN_DIR = '/var/tmp/.%%USER%%_%%FQDNUUID%%_salt'

# RSTR is just a delimiter to distinguish the beginning of salt STDOUT
# and STDERR.  There is no special meaning.  Messages prior to RSTR in
# stderr and stdout are either from SSH or from the shim.
#
# RSTR on both stdout and stderr:
#    no errors in SHIM - output after RSTR is from salt
# No RSTR in stderr, RSTR in stdout:
#    no errors in SSH_SH_SHIM, but SHIM commands for salt master are after
#    RSTR in stdout
# No RSTR in stderr, no RSTR in stdout:
#    Failure in SHIM
# RSTR in stderr, No RSTR in stdout:
#    Undefined behavior
RSTR = '_edbc7885e4f9aac9b83b35999b68d015148caf467b78fa39c05f669c0ff89878'

# The regex to find RSTR in output - Must be on an output line by itself
# NOTE - must use non-grouping match groups or output splitting will fail.
RSTR_RE = r'(?:^|\r?\n)' + RSTR + '(?:\r?\n|$)'

# METHODOLOGY:
#
#   1) Make the _thinnest_ /bin/sh shim (SSH_SH_SHIM) to find the python
#      interpreter and get it invoked
#   2) Once a qualified python is found start it with the SSH_PY_SHIM
#   3) The shim is converted to a single semicolon separated line, so
#      some constructs are needed to keep it clean.

# NOTE:
#   * SSH_SH_SHIM is generic and can be used to load+exec *any* python
#     script on the target.
#   * SSH_PY_SHIM is in a separate file rather than stuffed in a string
#     in salt/client/ssh/__init__.py - this makes testing *easy* because
#     it can be invoked directly.
#   * SSH_PY_SHIM is base64 encoded and formatted into the SSH_SH_SHIM
#     string.  This makes the python script "armored" so that it can
#     all be passed in the SSH command and will not need special quoting
#     (which likely would be impossibe to do anyway)
#   * The formatted SSH_SH_SHIM with the SSH_PY_SHIM payload is a bit
#     big (~7.5k).  If this proves problematic for an SSH command we
#     might try simply invoking "/bin/sh -s" and passing the formatted
#     SSH_SH_SHIM on SSH stdin.

# NOTE: there are two passes of formatting:
# 1) Substitute in static values
#   - EX_THIN_PYTHON_INVALID  - exit code if a suitable python is not found
# 2) Substitute in instance-specific commands
#   - DEBUG       - enable shim debugging (any non-zero string enables)
#   - SUDO        - load python and execute as root (any non-zero string enables)
#   - SSH_PY_CODE - base64-encoded python code to execute
#   - SSH_PY_ARGS - arguments to pass to python code

# This shim generically loads python code . . . and *no* more.
# - Uses /bin/sh for maximum compatibility - then jumps to
#   python for ultra-maximum compatibility.
#
# 1. Identify a suitable python
# 2. Jump to python

# Note the list-comprehension syntax to define SSH_SH_SHIM is needed
# to be able to define the string with indentation for readability but
# still strip the white space for compactness and to avoid issues with
# some multi-line embedded python code having indentation errors
SSH_SH_SHIM = \
    '\n'.join(
        [s.strip() for s in r'''/bin/sh << 'EOF'
set -e
set -u
DEBUG="{{DEBUG}}"
if [ -n "$DEBUG" ]
    then set -x
fi
SUDO=""
if [ -n "{{SUDO}}" ]
    then SUDO="sudo "
fi
if [ "$SUDO" ]
then SUDO="sudo -u {{SUDO_USER}}"
fi
EX_PYTHON_INVALID={EX_THIN_PYTHON_INVALID}
PYTHON_CMDS="python3 python27 python2.7 python26 python2.6 python2 python"
for py_cmd in $PYTHON_CMDS
do
    if command -v "$py_cmd" >/dev/null 2>&1 && "$py_cmd" -c \
        "import sys; sys.exit(not (sys.version_info >= (2, 6)
                              and sys.version_info[0] == {{HOST_PY_MAJOR}}));"
    then
        py_cmd_path=`"$py_cmd" -c \
                   'from __future__ import print_function;
                   import sys; print(sys.executable);'`
        cmdpath=$(which $py_cmd 2>&1)
        if file $cmdpath | grep "shell script" > /dev/null
        then
            ex_vars="'PATH', 'LD_LIBRARY_PATH', 'MANPATH', \
                   'XDG_DATA_DIRS', 'PKG_CONFIG_PATH'"
            export $($py_cmd -c \
                  "from __future__ import print_function;
                  import sys;
                  import os;
                  map(sys.stdout.write, ['{{{{0}}}}={{{{1}}}} ' \
                  .format(x, os.environ[x]) for x in [$ex_vars]])")
            exec $SUDO PATH=$PATH LD_LIBRARY_PATH=$LD_LIBRARY_PATH \
                     MANPATH=$MANPATH XDG_DATA_DIRS=$XDG_DATA_DIRS \
                     PKG_CONFIG_PATH=$PKG_CONFIG_PATH \
                     "$py_cmd_path" -c \
                   'import base64;
                   exec(base64.b64decode("""{{SSH_PY_CODE}}""").decode("utf-8"))'
        else
            exec $SUDO "$py_cmd_path" -c \
                   'import base64;
                   exec(base64.b64decode("""{{SSH_PY_CODE}}""").decode("utf-8"))'
        fi
        exit 0
    else
        continue
    fi
done
echo "ERROR: Unable to locate appropriate python command" >&2
exit $EX_PYTHON_INVALID
EOF'''.format(
            EX_THIN_PYTHON_INVALID=salt.defaults.exitcodes.EX_THIN_PYTHON_INVALID,
            ).split('\n')])

if not is_windows():
    shim_file = os.path.join(os.path.dirname(__file__), 'ssh_py_shim.py')
    if not os.path.exists(shim_file):
        # On esky builds we only have the .pyc file
        shim_file += "c"
    with salt.utils.fopen(shim_file) as ssh_py_shim:
        SSH_PY_SHIM = ssh_py_shim.read()

log = logging.getLogger(__name__)


class SSH(object):
    '''
    Create an SSH execution system
    '''
    def __init__(self, opts):
        pull_sock = os.path.join(opts['sock_dir'], 'master_event_pull.ipc')
        if os.path.isfile(pull_sock) and HAS_ZMQ:
            self.event = salt.utils.event.get_event(
                    'master',
                    opts['sock_dir'],
                    opts['transport'],
                    opts=opts,
                    listen=False)
        else:
            self.event = None
        self.opts = opts
        if not salt.utils.which('ssh'):
            raise salt.exceptions.SaltSystemExit('No ssh binary found in path -- ssh must be installed for salt-ssh to run. Exiting.')
        self.opts['_ssh_version'] = ssh_version()
        self.tgt_type = self.opts['selected_target_option'] \
                if self.opts['selected_target_option'] else 'glob'
        self.roster = salt.roster.Roster(opts, opts.get('roster', 'flat'))
        self.targets = self.roster.targets(
                self.opts['tgt'],
                self.tgt_type)
        # If we're in a wfunc, we need to get the ssh key location from the
        # top level opts, stored in __master_opts__
        if '__master_opts__' in self.opts:
            priv = self.opts['__master_opts__'].get(
                    'ssh_priv',
                    os.path.join(
                        self.opts['__master_opts__']['pki_dir'],
                        'ssh',
                        'salt-ssh.rsa'
                        )
                    )
        else:
            priv = self.opts.get(
                    'ssh_priv',
                    os.path.join(
                        self.opts['pki_dir'],
                        'ssh',
                        'salt-ssh.rsa'
                        )
                    )
        if priv != 'agent-forwarding':
            if not os.path.isfile(priv):
                try:
                    salt.client.ssh.shell.gen_key(priv)
                except OSError:
                    raise salt.exceptions.SaltClientError(
                        'salt-ssh could not be run because it could not generate keys.\n\n'
                        'You can probably resolve this by executing this script with '
                        'increased permissions via sudo or by running as root.\n'
                        'You could also use the \'-c\' option to supply a configuration '
                        'directory that you have permissions to read and write to.'
                    )
        self.defaults = {
            'user': self.opts.get(
                'ssh_user',
                salt.config.DEFAULT_MASTER_OPTS['ssh_user']
            ),
            'port': self.opts.get(
                'ssh_port',
                salt.config.DEFAULT_MASTER_OPTS['ssh_port']
            ),
            'passwd': self.opts.get(
                'ssh_passwd',
                salt.config.DEFAULT_MASTER_OPTS['ssh_passwd']
            ),
            'priv': priv,
            'timeout': self.opts.get(
                'ssh_timeout',
                salt.config.DEFAULT_MASTER_OPTS['ssh_timeout']
            ) + self.opts.get(
                'timeout',
                salt.config.DEFAULT_MASTER_OPTS['timeout']
            ),
            'sudo': self.opts.get(
                'ssh_sudo',
                salt.config.DEFAULT_MASTER_OPTS['ssh_sudo']
            ),
            'sudo_user': self.opts.get(
                'ssh_sudo_user',
                salt.config.DEFAULT_MASTER_OPTS['ssh_sudo_user']
            ),
            'identities_only': self.opts.get(
                'ssh_identities_only',
                salt.config.DEFAULT_MASTER_OPTS['ssh_identities_only']
            ),
        }
        if self.opts.get('rand_thin_dir'):
            self.defaults['thin_dir'] = os.path.join(
                    '/tmp',
                    '.{0}'.format(uuid.uuid4().hex[:6]))
            self.opts['ssh_wipe'] = 'True'
        self.serial = salt.payload.Serial(opts)
        self.returners = salt.loader.returners(self.opts, {})
        self.fsclient = salt.fileclient.FSClient(self.opts)
        self.thin = salt.utils.thin.gen_thin(self.opts['cachedir'],
                                             python2_bin=self.opts['python2_bin'],
                                             python3_bin=self.opts['python3_bin'])
        self.mods = mod_data(self.fsclient)

    def get_pubkey(self):
        '''
        Return the key string for the SSH public key
        '''
        priv = self.opts.get(
                'ssh_priv',
                os.path.join(
                    self.opts['pki_dir'],
                    'ssh',
                    'salt-ssh.rsa'
                    )
                )
        pub = '{0}.pub'.format(priv)
        with salt.utils.fopen(pub, 'r') as fp_:
            return '{0} rsa root@master'.format(fp_.read().split()[1])

    def key_deploy(self, host, ret):
        '''
        Deploy the SSH key if the minions don't auth
        '''
        if not isinstance(ret[host], dict) or self.opts.get('ssh_key_deploy'):
            target = self.targets[host]
            if 'passwd' in target or self.opts['ssh_passwd']:
                self._key_deploy_run(host, target, False)
            return ret
        if ret[host].get('stderr', '').count('Permission denied'):
            target = self.targets[host]
            # permission denied, attempt to auto deploy ssh key
            print(('Permission denied for host {0}, do you want to deploy '
                   'the salt-ssh key? (password required):').format(host))
            deploy = input('[Y/n] ')
            if deploy.startswith(('n', 'N')):
                return ret
            target['passwd'] = getpass.getpass(
                    'Password for {0}@{1}: '.format(target['user'], host)
                )
            return self._key_deploy_run(host, target, True)
        return ret

    def _key_deploy_run(self, host, target, re_run=True):
        '''
        The ssh-copy-id routine
        '''
        argv = [
            'ssh.set_auth_key',
            target.get('user', 'root'),
            self.get_pubkey(),
        ]

        single = Single(
                self.opts,
                argv,
                host,
                mods=self.mods,
                fsclient=self.fsclient,
                thin=self.thin,
                **target)
        if salt.utils.which('ssh-copy-id'):
            # we have ssh-copy-id, use it!
            stdout, stderr, retcode = single.shell.copy_id()
        else:
            stdout, stderr, retcode = single.run()
        if re_run:
            target.pop('passwd')
            single = Single(
                    self.opts,
                    self.opts['argv'],
                    host,
                    mods=self.mods,
                    fsclient=self.fsclient,
                    thin=self.thin,
                    **target)
            stdout, stderr, retcode = single.cmd_block()
            try:
                data = salt.utils.find_json(stdout)
                return {host: data.get('local', data)}
            except Exception:
                if stderr:
                    return {host: stderr}
                return {host: 'Bad Return'}
        if salt.defaults.exitcodes.EX_OK != retcode:
            return {host: stderr}
        return {host: stdout}

    def handle_routine(self, que, opts, host, target, mine=False):
        '''
        Run the routine in a "Thread", put a dict on the queue
        '''
        opts = copy.deepcopy(opts)
        single = Single(
                opts,
                opts['argv'],
                host,
                mods=self.mods,
                fsclient=self.fsclient,
                thin=self.thin,
                mine=mine,
                **target)
        ret = {'id': single.id}
        stdout, stderr, retcode = single.run()
        # This job is done, yield
        try:
            data = salt.utils.find_json(stdout)
            if len(data) < 2 and 'local' in data:
                ret['ret'] = data['local']
            else:
                ret['ret'] = {
                    'stdout': stdout,
                    'stderr': stderr,
                    'retcode': retcode,
                }
        except Exception:
            ret['ret'] = {
                'stdout': stdout,
                'stderr': stderr,
                'retcode': retcode,
            }
        que.put(ret)

    def handle_ssh(self, mine=False):
        '''
        Spin up the needed threads or processes and execute the subsequent
        routines
        '''
        que = multiprocessing.Queue()
        running = {}
        target_iter = self.targets.__iter__()
        returned = set()
        rets = set()
        init = False
        if not self.targets:
            raise salt.exceptions.SaltClientError('No matching targets found in roster.')
        while True:
            if len(running) < self.opts.get('ssh_max_procs', 25) and not init:
                try:
                    host = next(target_iter)
                except StopIteration:
                    init = True
                    continue
                for default in self.defaults:
                    if default not in self.targets[host]:
                        self.targets[host][default] = self.defaults[default]
                args = (
                        que,
                        self.opts,
                        host,
                        self.targets[host],
                        mine,
                        )
                routine = MultiprocessingProcess(
                                target=self.handle_routine,
                                args=args)
                routine.start()
                running[host] = {'thread': routine}
                continue
            ret = {}
            try:
                ret = que.get(False)
                if 'id' in ret:
                    returned.add(ret['id'])
                    yield {ret['id']: ret['ret']}
            except Exception:
                pass
            for host in running:
                if not running[host]['thread'].is_alive():
                    if host not in returned:
                        # Try to get any returns that came through since we
                        # last checked
                        try:
                            while True:
                                ret = que.get(False)
                                if 'id' in ret:
                                    returned.add(ret['id'])
                                    yield {ret['id']: ret['ret']}
                        except Exception:
                            pass

                        if host not in returned:
                            error = ('Target \'{0}\' did not return any data, '
                                     'probably due to an error.').format(host)
                            ret = {'id': host,
                                   'ret': error}
                            log.error(error)
                            yield {ret['id']: ret['ret']}
                    running[host]['thread'].join()
                    rets.add(host)
            for host in rets:
                if host in running:
                    running.pop(host)
            if len(rets) >= len(self.targets):
                break
            # Sleep when limit or all threads started
            if len(running) >= self.opts.get('ssh_max_procs', 25) or len(self.targets) >= len(running):
                time.sleep(0.1)

    def run_iter(self, mine=False, jid=None):
        '''
        Execute and yield returns as they come in, do not print to the display

        mine
            The Single objects will use mine_functions defined in the roster,
            pillar, or master config (they will be checked in that order) and
            will modify the argv with the arguments from mine_functions
        '''
        fstr = '{0}.prep_jid'.format(self.opts['master_job_cache'])
        jid = self.returners[fstr](passed_jid=jid or self.opts.get('jid', None))

        # Save the invocation information
        argv = self.opts['argv']

        if self.opts.get('raw_shell', False):
            fun = 'ssh._raw'
            args = argv
        else:
            fun = argv[0] if argv else ''
            args = argv[1:]

        job_load = {
            'jid': jid,
            'tgt_type': self.tgt_type,
            'tgt': self.opts['tgt'],
            'user': self.opts['user'],
            'fun': fun,
            'arg': args,
            }

        # save load to the master job cache
        self.returners['{0}.save_load'.format(self.opts['master_job_cache'])](jid, job_load)

        for ret in self.handle_ssh(mine=mine):
            host = next(six.iterkeys(ret))
            self.cache_job(jid, host, ret[host], fun)
            if self.event:
                self.event.fire_event(
                        ret,
                        salt.utils.event.tagify(
                            [jid, 'ret', host],
                            'job'))
            yield ret

    def cache_job(self, jid, id_, ret, fun):
        '''
        Cache the job information
        '''
        self.returners['{0}.returner'.format(self.opts['master_job_cache'])]({'jid': jid,
                                                                              'id': id_,
                                                                              'return': ret,
                                                                              'fun': fun})

    def run(self, jid=None):
        '''
        Execute the overall routine, print results via outputters
        '''
        fstr = '{0}.prep_jid'.format(self.opts['master_job_cache'])
        jid = self.returners[fstr](passed_jid=jid or self.opts.get('jid', None))

        # Save the invocation information
        argv = self.opts['argv']

        if self.opts.get('raw_shell', False):
            fun = 'ssh._raw'
            args = argv
        else:
            fun = argv[0] if argv else ''
            args = argv[1:]

        job_load = {
            'jid': jid,
            'tgt_type': self.tgt_type,
            'tgt': self.opts['tgt'],
            'user': self.opts['user'],
            'fun': fun,
            'arg': args,
            }

        # save load to the master job cache
        try:
            if isinstance(jid, bytes):
                jid = jid.decode('utf-8')
            if self.opts['master_job_cache'] == 'local_cache':
                self.returners['{0}.save_load'.format(self.opts['master_job_cache'])](jid, job_load, minions=self.targets.keys())
            else:
                self.returners['{0}.save_load'.format(self.opts['master_job_cache'])](jid, job_load)
        except Exception as exc:
            log.exception(exc)
            log.error('Could not save load with returner {0}: {1}'.format(self.opts['master_job_cache'], exc))

        if self.opts.get('verbose'):
            msg = 'Executing job with jid {0}'.format(jid)
            print(msg)
            print('-' * len(msg) + '\n')
            print('')
        sret = {}
        outputter = self.opts.get('output', 'nested')
        final_exit = 0
        for ret in self.handle_ssh():
            host = next(six.iterkeys(ret))
            if isinstance(ret[host], dict):
                host_ret = ret[host].get('retcode', 0)
                if host_ret != 0:
                    final_exit = 1
            else:
                # Error on host
                final_exit = 1

            self.cache_job(jid, host, ret[host], fun)
            ret = self.key_deploy(host, ret)

            if isinstance(ret[host], dict) and ret[host].get('stderr', '').startswith('ssh:'):
                ret[host] = ret[host]['stderr']

            if not isinstance(ret[host], dict):
                p_data = {host: ret[host]}
            elif 'return' not in ret[host]:
                p_data = ret
            else:
                outputter = ret[host].get('out', self.opts.get('output', 'nested'))
                p_data = {host: ret[host].get('return', {})}
            if self.opts.get('static'):
                sret.update(p_data)
            else:
                salt.output.display_output(
                        p_data,
                        outputter,
                        self.opts)
            if self.event:
                self.event.fire_event(
                        ret,
                        salt.utils.event.tagify(
                            [jid, 'ret', host],
                            'job'))
        if self.opts.get('static'):
            salt.output.display_output(
                    sret,
                    outputter,
                    self.opts)
        if final_exit:
            sys.exit(salt.defaults.exitcodes.EX_AGGREGATE)


class Single(object):
    '''
    Hold onto a single ssh execution
    '''
    # 1. Get command ready
    # 2. Check if target has salt
    # 3. deploy salt-thin
    # 4. execute requested command via salt-thin
    def __init__(
            self,
            opts,
            argv,
            id_,
            host,
            user=None,
            port=None,
            passwd=None,
            priv=None,
            timeout=30,
            sudo=False,
            tty=False,
            mods=None,
            fsclient=None,
            thin=None,
            mine=False,
            minion_opts=None,
            identities_only=False,
            sudo_user=None,
            **kwargs):
        # Get mine setting and mine_functions if defined in kwargs (from roster)
        self.mine = mine
        self.mine_functions = kwargs.get('mine_functions')
        self.cmd_umask = kwargs.get('cmd_umask', None)

        self.opts = opts
        self.tty = tty
        if kwargs.get('wipe'):
            self.wipe = 'False'
        else:
            if self.opts.get('wipe_ssh'):
                salt.utils.warn_until(
                    'Nitrogen',
                    'Support for \'wipe_ssh\' has been deprecated in Saltfile and will be removed '
                    'in Salt Nitrogen. Please use \'ssh_wipe\' instead.'
                )
                self.wipe = 'True'
            self.wipe = 'True' if self.opts.get('ssh_wipe') else 'False'
        if kwargs.get('thin_dir'):
            self.thin_dir = kwargs['thin_dir']
        else:
            if user:
                thin_dir = DEFAULT_THIN_DIR.replace('%%USER%%', user)
            else:
                thin_dir = DEFAULT_THIN_DIR.replace('%%USER%%', 'root')
            self.thin_dir = thin_dir.replace(
                '%%FQDNUUID%%',
                uuid.uuid3(uuid.NAMESPACE_DNS,
                           salt.utils.network.get_fqhostname()).hex[:6]
            )
        self.opts['thin_dir'] = self.thin_dir
        self.fsclient = fsclient
        self.context = {'master_opts': self.opts,
                        'fileclient': self.fsclient}

        if isinstance(argv, six.string_types):
            self.argv = [argv]
        else:
            self.argv = argv

        self.fun, self.args, self.kwargs = self.__arg_comps()
        self.id = id_

        self.mods = mods if isinstance(mods, dict) else {}
        args = {'host': host,
                'user': user,
                'port': port,
                'passwd': passwd,
                'priv': priv,
                'timeout': timeout,
                'sudo': sudo,
                'tty': tty,
                'mods': self.mods,
<<<<<<< HEAD
                'identities_only': identities_only}
        # Pre apply changeable defaults
        self.minion_opts = {
                    'grains_cache': True,
                }
        self.minion_opts.update(opts.get('ssh_minion_opts', {}))
=======
                'identities_only': identities_only,
                'sudo_user': sudo_user}
        self.minion_opts = opts.get('ssh_minion_opts', {})
>>>>>>> f8158124
        if minion_opts is not None:
            self.minion_opts.update(minion_opts)
        # Post apply system needed defaults
        self.minion_opts.update({
                    'root_dir': os.path.join(self.thin_dir, 'running_data'),
                    'id': self.id,
                    'sock_dir': '/',
                    'log_file': 'salt-call.log',
                    'fileserver_list_cache_time': 3,
                })
        self.minion_config = salt.serializers.yaml.serialize(self.minion_opts)
        self.target = kwargs
        self.target.update(args)
        self.serial = salt.payload.Serial(opts)
        self.wfuncs = salt.loader.ssh_wrapper(opts, None, self.context)
        self.shell = salt.client.ssh.shell.Shell(opts, **args)
        self.thin = thin if thin else salt.utils.thin.thin_path(opts['cachedir'])

    def __arg_comps(self):
        '''
        Return the function name and the arg list
        '''
        fun = self.argv[0] if self.argv else ''
        parsed = salt.utils.args.parse_input(self.argv[1:], condition=False)
        args = parsed[0]
        kws = parsed[1]
        return fun, args, kws

    def _escape_arg(self, arg):
        '''
        Properly escape argument to protect special characters from shell
        interpretation.  This avoids having to do tricky argument quoting.

        Effectively just escape all characters in the argument that are not
        alphanumeric!
        '''
        return ''.join(['\\' + char if re.match(r'\W', char) else char for char in arg])

    def deploy(self):
        '''
        Deploy salt-thin
        '''
        self.shell.send(
            self.thin,
            os.path.join(self.thin_dir, 'salt-thin.tgz'),
        )
        self.deploy_ext()
        return True

    def deploy_ext(self):
        '''
        Deploy the ext_mods tarball
        '''
        if self.mods.get('file'):
            self.shell.send(
                self.mods['file'],
                os.path.join(self.thin_dir, 'salt-ext_mods.tgz'),
            )
        return True

    def run(self, deploy_attempted=False):
        '''
        Execute the routine, the routine can be either:
        1. Execute a raw shell command
        2. Execute a wrapper func
        3. Execute a remote Salt command

        If a (re)deploy is needed, then retry the operation after a deploy
        attempt

        Returns tuple of (stdout, stderr, retcode)
        '''
        stdout = stderr = retcode = None

        if self.opts.get('raw_shell', False):
            cmd_str = ' '.join([self._escape_arg(arg) for arg in self.argv])
            stdout, stderr, retcode = self.shell.exec_cmd(cmd_str)

        elif self.fun in self.wfuncs or self.mine:
            stdout, retcode = self.run_wfunc()

        else:
            stdout, stderr, retcode = self.cmd_block()

        return stdout, stderr, retcode

    def run_wfunc(self):
        '''
        Execute a wrapper function

        Returns tuple of (json_data, '')
        '''
        # Ensure that opts/grains are up to date
        # Execute routine
        data_cache = False
        data = None
        cdir = os.path.join(self.opts['cachedir'], 'minions', self.id)
        if not os.path.isdir(cdir):
            os.makedirs(cdir)
        datap = os.path.join(cdir, 'ssh_data.p')
        refresh = False
        if not os.path.isfile(datap):
            refresh = True
        else:
            passed_time = (time.time() - os.stat(datap).st_mtime) / 60
            if passed_time > self.opts.get('cache_life', 60):
                refresh = True

        if self.opts.get('refresh_cache'):
            refresh = True
        conf_grains = {}
        # Save conf file grains before they get clobbered
        if 'ssh_grains' in self.opts:
            conf_grains = self.opts['ssh_grains']
        if not data_cache:
            refresh = True
        if refresh:
            # Make the datap
            # TODO: Auto expire the datap
            pre_wrapper = salt.client.ssh.wrapper.FunctionWrapper(
                self.opts,
                self.id,
                fsclient=self.fsclient,
                minion_opts=self.minion_opts,
                **self.target)
            opts_pkg = pre_wrapper['test.opts_pkg']()  # pylint: disable=E1102
            opts_pkg['file_roots'] = self.opts['file_roots']
            opts_pkg['pillar_roots'] = self.opts['pillar_roots']
            opts_pkg['ext_pillar'] = self.opts['ext_pillar']
            opts_pkg['extension_modules'] = self.opts['extension_modules']
            opts_pkg['_ssh_version'] = self.opts['_ssh_version']
            opts_pkg['__master_opts__'] = self.context['master_opts']
            if '_caller_cachedir' in self.opts:
                opts_pkg['_caller_cachedir'] = self.opts['_caller_cachedir']
            else:
                opts_pkg['_caller_cachedir'] = self.opts['cachedir']
            # Use the ID defined in the roster file
            opts_pkg['id'] = self.id

            retcode = 0

            if '_error' in opts_pkg:
                #Refresh failed
                retcode = opts_pkg['retcode']
                ret = json.dumps({'local': opts_pkg['_error']})
                return ret, retcode

            pillar = salt.pillar.Pillar(
                    opts_pkg,
                    opts_pkg['grains'],
                    opts_pkg['id'],
                    opts_pkg.get('environment', 'base')
                    )
            pillar_dirs = {}
            pillar_data = pillar.compile_pillar(pillar_dirs=pillar_dirs)

            # TODO: cache minion opts in datap in master.py
            data = {'opts': opts_pkg,
                    'grains': opts_pkg['grains'],
                    'pillar': pillar_data}
            if data_cache:
                with salt.utils.fopen(datap, 'w+b') as fp_:
                    fp_.write(
                            self.serial.dumps(data)
                            )
        if not data and data_cache:
            with salt.utils.fopen(datap, 'rb') as fp_:
                data = self.serial.load(fp_)
        opts = data.get('opts', {})
        opts['grains'] = data.get('grains')

        # Restore master grains
        for grain in conf_grains:
            opts['grains'][grain] = conf_grains[grain]
        # Enable roster grains support
        if 'grains' in self.target:
            for grain in self.target['grains']:
                opts['grains'][grain] = self.target['grains'][grain]

        opts['pillar'] = data.get('pillar')
        wrapper = salt.client.ssh.wrapper.FunctionWrapper(
            opts,
            self.id,
            fsclient=self.fsclient,
            minion_opts=self.minion_opts,
            **self.target)
        self.wfuncs = salt.loader.ssh_wrapper(opts, wrapper, self.context)
        wrapper.wfuncs = self.wfuncs

        # We're running in the mind, need to fetch the arguments from the
        # roster, pillar, master config (in that order)
        if self.mine:
            mine_args = None
            if self.mine_functions and self.fun in self.mine_functions:
                mine_args = self.mine_functions[self.fun]
            elif opts['pillar'] and self.fun in opts['pillar'].get('mine_functions', {}):
                mine_args = opts['pillar']['mine_functions'][self.fun]
            elif self.fun in self.context['master_opts'].get('mine_functions', {}):
                mine_args = self.context['master_opts']['mine_functions'][self.fun]

            # If we found mine_args, replace our command's args
            if isinstance(mine_args, dict):
                self.args = []
                self.kwargs = mine_args
            elif isinstance(mine_args, list):
                self.args = mine_args
                self.kwargs = {}

        try:
            if self.mine:
                result = wrapper[self.fun](*self.args, **self.kwargs)
            else:
                result = self.wfuncs[self.fun](*self.args, **self.kwargs)
        except TypeError as exc:
            result = 'TypeError encountered executing {0}: {1}'.format(self.fun, exc)
            log.error(result, exc_info_on_loglevel=logging.DEBUG)
            retcode = 1
        except Exception as exc:
            result = 'An Exception occurred while executing {0}: {1}'.format(self.fun, exc)
            log.error(result, exc_info_on_loglevel=logging.DEBUG)
            retcode = 1
        # Mimic the json data-structure that "salt-call --local" will
        # emit (as seen in ssh_py_shim.py)
        if isinstance(result, dict) and 'local' in result:
            ret = json.dumps({'local': result['local']})
        else:
            ret = json.dumps({'local': {'return': result}})
        return ret, retcode

    def _cmd_str(self):
        '''
        Prepare the command string
        '''
        sudo = 'sudo' if self.target['sudo'] else ''
        sudo_user = self.target['sudo_user']
        if '_caller_cachedir' in self.opts:
            cachedir = self.opts['_caller_cachedir']
        else:
            cachedir = self.opts['cachedir']
        thin_sum = salt.utils.thin.thin_sum(cachedir, 'sha1')
        debug = ''
        if not self.opts.get('log_level'):
            self.opts['log_level'] = 'info'
        if salt.log.LOG_LEVELS['debug'] >= salt.log.LOG_LEVELS[self.opts.get('log_level', 'info')]:
            debug = '1'
        arg_str = '''
OPTIONS = OBJ()
OPTIONS.config = \
"""
{0}
"""
OPTIONS.delimiter = '{1}'
OPTIONS.saltdir = '{2}'
OPTIONS.checksum = '{3}'
OPTIONS.hashfunc = '{4}'
OPTIONS.version = '{5}'
OPTIONS.ext_mods = '{6}'
OPTIONS.wipe = {7}
OPTIONS.tty = {8}
OPTIONS.cmd_umask = {9}
ARGS = {10}\n'''.format(self.minion_config,
                         RSTR,
                         self.thin_dir,
                         thin_sum,
                         'sha1',
                         salt.version.__version__,
                         self.mods.get('version', ''),
                         self.wipe,
                         self.tty,
                         self.cmd_umask,
                         self.argv)
        py_code = SSH_PY_SHIM.replace('#%%OPTS', arg_str)
<<<<<<< HEAD
        if six.PY2:
            py_code_enc = py_code.encode('base64')
        else:
            py_code_enc = base64.encodebytes(py_code.encode('utf-8')).decode('utf-8')
=======
        py_code_enc = py_code.encode('base64')
>>>>>>> f8158124
        cmd = SSH_SH_SHIM.format(
            DEBUG=debug,
            SUDO=sudo,
            SUDO_USER=sudo_user,
            SSH_PY_CODE=py_code_enc,
            HOST_PY_MAJOR=sys.version_info[0],
        )

        return cmd

    def shim_cmd(self, cmd_str):
        '''
        Run a shim command.

        If tty is enabled, we must scp the shim to the target system and
        execute it there
        '''
        if not self.tty:
            return self.shell.exec_cmd(cmd_str)

        # Write the shim to a temporary file in the default temp directory
        with tempfile.NamedTemporaryFile(mode='w',
                                         prefix='shim_',
                                         delete=False) as shim_tmp_file:
            shim_tmp_file.write(cmd_str)

        # Copy shim to target system, under $HOME/.<randomized name>
        target_shim_file = '.{0}'.format(binascii.hexlify(os.urandom(6)))
        self.shell.send(shim_tmp_file.name, target_shim_file)

        # Remove our shim file
        try:
            os.remove(shim_tmp_file.name)
        except IOError:
            pass

        # Execute shim
        ret = self.shell.exec_cmd('/bin/sh \'$HOME/{0}\''.format(target_shim_file))

        # Remove shim from target system
        self.shell.exec_cmd('rm \'$HOME/{0}\''.format(target_shim_file))

        return ret

    def cmd_block(self, is_retry=False):
        '''
        Prepare the pre-check command to send to the subsystem

        1. execute SHIM + command
        2. check if SHIM returns a master request or if it completed
        3. handle any master request
        4. re-execute SHIM + command
        5. split SHIM results from command results
        6. return command results
        '''
        self.argv = _convert_args(self.argv)
        log.debug('Performing shimmed, blocking command as follows:\n{0}'.format(' '.join(self.argv)))
        cmd_str = self._cmd_str()
        stdout, stderr, retcode = self.shim_cmd(cmd_str)

        log.trace('STDOUT {1}\n{0}'.format(stdout, self.target['host']))
        log.trace('STDERR {1}\n{0}'.format(stderr, self.target['host']))
        log.debug('RETCODE {1}: {0}'.format(retcode, self.target['host']))

        error = self.categorize_shim_errors(stdout, stderr, retcode)
        if error:
            if error == 'Undefined SHIM state':
                self.deploy()
                stdout, stderr, retcode = self.shim_cmd(cmd_str)
                if not re.search(RSTR_RE, stdout) or not re.search(RSTR_RE, stderr):
                    # If RSTR is not seen in both stdout and stderr then there
                    # was a thin deployment problem.
                    return 'ERROR: Failure deploying thin, undefined state: {0}'.format(stdout), stderr, retcode
                while re.search(RSTR_RE, stdout):
                    stdout = re.split(RSTR_RE, stdout, 1)[1].strip()
                while re.search(RSTR_RE, stderr):
                    stderr = re.split(RSTR_RE, stderr, 1)[1].strip()
            else:
                return 'ERROR: {0}'.format(error), stderr, retcode

        # FIXME: this discards output from ssh_shim if the shim succeeds.  It should
        # always save the shim output regardless of shim success or failure.
        while re.search(RSTR_RE, stdout):
            stdout = re.split(RSTR_RE, stdout, 1)[1].strip()

        if re.search(RSTR_RE, stderr):
            # Found RSTR in stderr which means SHIM completed and only
            # and remaining output is only from salt.
            while re.search(RSTR_RE, stderr):
                stderr = re.split(RSTR_RE, stderr, 1)[1].strip()

        else:
            # RSTR was found in stdout but not stderr - which means there
            # is a SHIM command for the master.
            shim_command = re.split(r'\r?\n', stdout, 1)[0].strip()
            log.debug('SHIM retcode({0}) and command: {1}'.format(retcode, shim_command))
            if 'deploy' == shim_command and retcode == salt.defaults.exitcodes.EX_THIN_DEPLOY:
                self.deploy()
                stdout, stderr, retcode = self.shim_cmd(cmd_str)
                if not re.search(RSTR_RE, stdout) or not re.search(RSTR_RE, stderr):
                    if not self.tty:
                        # If RSTR is not seen in both stdout and stderr then there
                        # was a thin deployment problem.
                        return 'ERROR: Failure deploying thin: {0}\n{1}'.format(stdout, stderr), stderr, retcode
                    elif not re.search(RSTR_RE, stdout):
                        # If RSTR is not seen in stdout with tty, then there
                        # was a thin deployment problem.
                        return 'ERROR: Failure deploying thin: {0}\n{1}'.format(stdout, stderr), stderr, retcode
                while re.search(RSTR_RE, stdout):
                    stdout = re.split(RSTR_RE, stdout, 1)[1].strip()
                if self.tty:
                    stderr = ''
                else:
                    while re.search(RSTR_RE, stderr):
                        stderr = re.split(RSTR_RE, stderr, 1)[1].strip()
            elif 'ext_mods' == shim_command:
                self.deploy_ext()
                stdout, stderr, retcode = self.shim_cmd(cmd_str)
                if not re.search(RSTR_RE, stdout) or not re.search(RSTR_RE, stderr):
                    # If RSTR is not seen in both stdout and stderr then there
                    # was a thin deployment problem.
                    return 'ERROR: Failure deploying ext_mods: {0}'.format(stdout), stderr, retcode
                while re.search(RSTR_RE, stdout):
                    stdout = re.split(RSTR_RE, stdout, 1)[1].strip()
                while re.search(RSTR_RE, stderr):
                    stderr = re.split(RSTR_RE, stderr, 1)[1].strip()

        return stdout, stderr, retcode

    def categorize_shim_errors(self, stdout, stderr, retcode):
        if re.search(RSTR_RE, stdout) and stdout != RSTR+'\n':
            # RSTR was found in stdout which means that the shim
            # functioned without *errors* . . . but there may be shim
            # commands, unless the only thing we found is RSTR
            return None

        if re.search(RSTR_RE, stderr):
            # Undefined state
            return 'Undefined SHIM state'

        if stderr.startswith('Permission denied'):
            # SHIM was not even reached
            return None

        perm_error_fmt = 'Permissions problem, target user may need '\
                         'to be root or use sudo:\n {0}'

        errors = [
            (
                (),
                'sudo: no tty present and no askpass program specified',
                'sudo expected a password, NOPASSWD required'
            ),
            (
                (salt.defaults.exitcodes.EX_THIN_PYTHON_INVALID,),
                'Python interpreter is too old',
                'salt requires python 2.6 or newer on target hosts, must have same major version as origin host'
            ),
            (
                (salt.defaults.exitcodes.EX_THIN_CHECKSUM,),
                'checksum mismatched',
                'The salt thin transfer was corrupted'
            ),
            (
                (salt.defaults.exitcodes.EX_SCP_NOT_FOUND,),
                'scp not found',
                'No scp binary. openssh-clients package required'
            ),
            (
                (salt.defaults.exitcodes.EX_CANTCREAT,),
                'salt path .* exists but is not a directory',
                'A necessary path for salt thin unexpectedly exists:\n ' + stderr,
            ),
            (
                (),
                'sudo: sorry, you must have a tty to run sudo',
                'sudo is configured with requiretty'
            ),
            (
                (),
                'Failed to open log file',
                perm_error_fmt.format(stderr)
            ),
            (
                (),
                'Permission denied:.*/salt',
                perm_error_fmt.format(stderr)
            ),
            (
                (),
                'Failed to create directory path.*/salt',
                perm_error_fmt.format(stderr)
            ),
            (
                (salt.defaults.exitcodes.EX_SOFTWARE,),
                'exists but is not',
                'An internal error occurred with the shim, please investigate:\n ' + stderr,
            ),
        ]

        for error in errors:
            if retcode in error[0] or re.search(error[1], stderr):
                return error[2]
        return None

    def check_refresh(self, data, ret):
        '''
        Stub out check_refresh
        '''
        return

    def module_refresh(self):
        '''
        Module refresh is not needed, stub it out
        '''
        return


def lowstate_file_refs(chunks):
    '''
    Create a list of file ref objects to reconcile
    '''
    refs = {}
    for chunk in chunks:
        saltenv = 'base'
        crefs = []
        for state in chunk:
            if state == '__env__':
                saltenv = chunk[state]
            elif state == 'saltenv':
                saltenv = chunk[state]
            elif state.startswith('__'):
                continue
            crefs.extend(salt_refs(chunk[state]))
        if crefs:
            if saltenv not in refs:
                refs[saltenv] = []
            refs[saltenv].append(crefs)
    return refs


def salt_refs(data):
    '''
    Pull salt file references out of the states
    '''
    proto = 'salt://'
    ret = []
    if isinstance(data, str):
        if data.startswith(proto):
            return [data]
    if isinstance(data, list):
        for comp in data:
            if isinstance(comp, str):
                if comp.startswith(proto):
                    ret.append(comp)
    return ret


def mod_data(fsclient):
    '''
    Generate the module arguments for the shim data
    '''
    # TODO, change out for a fileserver backend
    sync_refs = [
            'modules',
            'states',
            'grains',
            'renderers',
            'returners',
            ]
    ret = {}
    envs = fsclient.envs()
    ver_base = ''
    for env in envs:
        files = fsclient.file_list(env)
        for ref in sync_refs:
            mods_data = {}
            pref = '_{0}'.format(ref)
            for fn_ in sorted(files):
                if fn_.startswith(pref):
                    if fn_.endswith(('.py', '.so', '.pyx')):
                        full = salt.utils.url.create(fn_)
                        mod_path = fsclient.cache_file(full, env)
                        if not os.path.isfile(mod_path):
                            continue
                        mods_data[os.path.basename(fn_)] = mod_path
                        chunk = salt.utils.get_hash(mod_path)
                        ver_base += chunk
            if mods_data:
                if ref in ret:
                    ret[ref].update(mods_data)
                else:
                    ret[ref] = mods_data
    if not ret:
        return {}
    ver = hashlib.sha1(ver_base).hexdigest()
    ext_tar_path = os.path.join(
            fsclient.opts['cachedir'],
            'ext_mods.{0}.tgz'.format(ver))
    mods = {'version': ver,
            'file': ext_tar_path}
    if os.path.isfile(ext_tar_path):
        return mods
    tfp = tarfile.open(ext_tar_path, 'w:gz')
    verfile = os.path.join(fsclient.opts['cachedir'], 'ext_mods.ver')
    with salt.utils.fopen(verfile, 'w+') as fp_:
        fp_.write(ver)
    tfp.add(verfile, 'ext_version')
    for ref in ret:
        for fn_ in ret[ref]:
            tfp.add(ret[ref][fn_], os.path.join(ref, fn_))
    tfp.close()
    return mods


def ssh_version():
    '''
    Returns the version of the installed ssh command
    '''
    # This function needs more granular checks and to be validated against
    # older versions of ssh
    ret = subprocess.Popen(
            ['ssh', '-V'],
            stdout=subprocess.PIPE,
            stderr=subprocess.PIPE).communicate()
    try:
        version_parts = ret[1].split(b',')[0].split(b'_')[1]
        parts = []
        for part in version_parts:
            try:
                parts.append(int(part))
            except ValueError:
                return tuple(parts)
        return tuple(parts)
    except IndexError:
        return (2, 0)


def _convert_args(args):
    '''
    Take a list of args, and convert any dicts inside the list to keyword
    args in the form of `key=value`, ready to be passed to salt-ssh
    '''
    converted = []
    for arg in args:
        if isinstance(arg, dict):
            for key in list(arg.keys()):
                if key == '__kwarg__':
                    continue
                converted.append('{0}={1}'.format(key, arg[key]))
        else:
            converted.append(arg)
    return converted<|MERGE_RESOLUTION|>--- conflicted
+++ resolved
@@ -718,18 +718,13 @@
                 'sudo': sudo,
                 'tty': tty,
                 'mods': self.mods,
-<<<<<<< HEAD
-                'identities_only': identities_only}
+                'identities_only': identities_only,
+                'sudo_user': sudo_user}
         # Pre apply changeable defaults
         self.minion_opts = {
                     'grains_cache': True,
                 }
         self.minion_opts.update(opts.get('ssh_minion_opts', {}))
-=======
-                'identities_only': identities_only,
-                'sudo_user': sudo_user}
-        self.minion_opts = opts.get('ssh_minion_opts', {})
->>>>>>> f8158124
         if minion_opts is not None:
             self.minion_opts.update(minion_opts)
         # Post apply system needed defaults
@@ -1002,14 +997,10 @@
                          self.cmd_umask,
                          self.argv)
         py_code = SSH_PY_SHIM.replace('#%%OPTS', arg_str)
-<<<<<<< HEAD
         if six.PY2:
             py_code_enc = py_code.encode('base64')
         else:
             py_code_enc = base64.encodebytes(py_code.encode('utf-8')).decode('utf-8')
-=======
-        py_code_enc = py_code.encode('base64')
->>>>>>> f8158124
         cmd = SSH_SH_SHIM.format(
             DEBUG=debug,
             SUDO=sudo,
