--- conflicted
+++ resolved
@@ -68,19 +68,14 @@
     Only load if boto libraries exist.
     '''
     if not HAS_BOTO:
-<<<<<<< HEAD
         return (False, 'The boto_iam module could not be loaded: boto libraries not found')
-=======
-        return False
-    __utils__['boto.assign_funcs'](__name__, 'iam', pack=__salt__)
->>>>>>> b831e0a8
     return True
 
 
 def __init__(opts):
     salt.utils.compat.pack_dunder(__name__)
     if HAS_BOTO:
-        __utils__['boto.assign_funcs'](__name__, 'iam')
+        __utils__['boto.assign_funcs'](__name__, 'iam', pack=__salt__)
 
 
 def instance_profile_exists(name, region=None, key=None, keyid=None,
