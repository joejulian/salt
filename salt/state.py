--- conflicted
+++ resolved
@@ -1215,12 +1215,7 @@
                     for arg in run:
                         update = False
                         for hind in range(len(high[name][state])):
-<<<<<<< HEAD
-                            if (isinstance(arg, six.string_types) and
-                            isinstance(high[name][state][hind], six.string_types)):
-=======
-                            if isinstance(arg, string_types) and isinstance(high[name][state][hind], string_types):
->>>>>>> 1a158e8a
+                            if isinstance(arg, six.string_types) and isinstance(high[name][state][hind], six.string_types):
                                 # replacing the function, replace the index
                                 high[name][state].pop(hind)
                                 high[name][state].insert(hind, arg)
