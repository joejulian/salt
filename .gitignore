--- conflicted
+++ resolved
@@ -66,13 +66,10 @@
 
 # Ignore grains file written out during tests
 tests/integration/files/conf/grains
-<<<<<<< HEAD
 /salt/_syspaths.py
 
 # ignore the local root
 /root/**
-=======
 
 # Ignore file cache created by jinja tests
-tests/unit/templates/roots
->>>>>>> 34e0cab7
+tests/unit/templates/roots